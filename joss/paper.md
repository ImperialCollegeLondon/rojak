---
title: "rojak: A Python library and tool for aviation turbulence diagnostics"
tags:
  - Python
  - Clear air turbulence
  - Aviation
authors:
  - given-names: Hui Ling
    surname: Wong
    orcid: 0009-0006-2314-2660
    corresponding: true
    affiliation: "1, 2, 3"
  - name: Rafael Palacios
    affiliation: "1, 2"
    orcid: 0000-0002-6706-3220
  - name: Edward Gryspeerdt
    orcid: 0000-0002-3815-4756
    affiliation: 3
affiliations:
  - index: 1
    name: Department of Aeronautics, Imperial College London, United Kingdom
    ror: 041kmwe10
  - index: 2
    name: Brahmal Vasudevan Institute for Sustainable Aviation, Imperial College London, United Kingdom
    ror: 041kmwe10
  - index: 3
    name: Department of Physics, Imperial College London, United Kingdom
    ror: 041kmwe10
date: 22 July 2025
bibliography: paper.bib
---

# Summary

Aviation turbulence is atmospheric turbulence occurring at length scales large enough (approximately 100m to 1km) to affect an aircraft [@sharmanNatureAviationTurbulence2016]. According to the National Transport Safety Board (NTSB), turbulence experienced whilst onboard an aircraft was the leading cause of accidents from 2009 to 2018 [@ntsbPreventingTurbulenceRelatedInjuries2021].
Clear air turbulence (CAT) is a form of aviation turbulence which cannot be detected by the onboard weather radar. Thus, pilots are unable to preemptively avoid such regions.
In order to mitigate this safety risk, CAT diagnostics are used to forecast turbulent regions such that pilots are able to tactically avoid them.

`rojak` is a parallelised Python library and command-line tool for using meteorological data to forecast CAT and evaluating the effectiveness of CAT diagnostics against turbulence observations.
Currently, it supports,

<<<<<<< HEAD
1. Computing turbulence diagnostics on meteorological data from European Centre for Medium-Range Weather Forecasts's (ECMWF) ERA5 reanalysis on pressure levels [@hersbach2023era5]. Moreover, it is easily extendable through a software update to support other types of meteorological data.
2. Retrieving and processing turbulence observations from Aircraft Meteorological Data Relay (AMDAR) data archived at National Oceanic and Atmospheric Administration (NOAA)[@NCEPMeteorologicalAssimilation] and AMDAR data collected via the Met Office MetDB system [@ukmoAmdar]
=======
1. Computing turbulence diagnostics on meteorological data from the European Centre for Medium-Range Weather Forecasts's (ECMWF) ERA5 reanalysis on pressure levels [@hersbach2023era5]. Moreover, it is easily extendable through a software update to support other types of meteorological data.
2. Retrieving and processing turbulence observations from Aircraft Meteorological Data Relay (AMDAR) data archived at the National Oceanic and Atmospheric Administration (NOAA)[@NCEPMeteorologicalAssimilation] and AMDAR data collected via the Met Office MetDB system [@ukmoAmdar]
>>>>>>> 881416fe
3. Computing 27 different turbulence diagnostics, such as the three-dimensional frontogenesis equation [@bluesteinSynopticdynamicMeteorologyMidlatitudes1993], turbulence index 1 and 2 [@ellrodObjectiveClearAirTurbulence1992], negative vorticity advection [@sharmanIntegratedApproachMid2006], and Brown's Richardson tendency equation [@brownNewIndicesLocate1973].
4. Converting turbulence diagnostic values into the eddy dissipation rate (EDR) --- the International Civil Aviation Organization's (ICAO) official metric for reporting turbulence [@icaoAnnex3]

These features not only allow users to perform operational forecasting of CAT but also to interrogate the intensification in frequency and severity of CAT due to climate change [@williamsIncreasedLightModerate2017; @storerGlobalResponseClearAir2017; @kimGlobalResponseUpperlevel2023], such as by analysing the climatological distribution of the probability of encountering turbulence at different severities (e.g. light turbulence or moderate-or-greater turbulence) for each turbulence diagnostic.
These applications involve high-volume datasets, ranging from tens to hundreds of gigabytes, necessitating the use of parallelisation to preserve computational tractability and efficiency, while substantially reducing execution time. As such, `rojak` leverages `Dask` to process larger-than-memory data and to run in a distributed manner [@pydataDask].

The name of the package, `rojak`, is inspired by its wide range turbulence diagnostics and its applications. While _rojak_ refers to a type of salad, it is also a colloquial term in Malaysia and Singapore for an eclectic mix, reflecting the diverse functionality of the package.

# Statement of need


Numerous studies have investigated the influence of the climate on CAT [e.g. @kimGlobalResponseUpperlevel2023; @williamsIncreasedLightModerate2017; @storerGlobalResponseClearAir2017] and the application of turbulence diagnostics for operational forecasting [e.g. @gillObjectiveVerificationWorld2014; @sharmanIntegratedApproachMid2006; @sharmanPredictionEnergyDissipation2017; @gillEnsembleBasedTurbulence2014] in products like the Federal Aviation Authority's (FAA) Graphical Turbulence Guidance and the ICAO World Area Forecast System.
However, to the best of the author's knowledge, none of these studies have made their code publicly available. This work presents the first open-source package for aviation turbulence analysis.
Given the inherent complexity of CAT diagnostics and the variability in how these could be implemented, `rojak` serves as a first iteration of a standardised implementation of these CAT diagnostics, providing a basis for future enhancements and refinements by the broader research community.
Moreover, the parallelised nature of `rojak` and its architecture, which keeps it open to extensions, positions it as as an indispensable resource to bridging this gap.

![Probability of encountering light turbulence during the months December, January, February from 2018 to 2024 at 200 hPa for the three-dimensional frontogenesis (F3D) and turbulence index 1 (TI1) diagnostics \label{fig:probability_light_turbulence}](multi_diagnostic_f3d_ti1_on_200_light.png)

<<<<<<< HEAD
When compared against an earlier time periods, \autoref{fig:probability_light_turbulence} can be used to characterising CAT's response to climate change.
=======
When compared against earlier time periods, \autoref{fig:probability_light_turbulence} can be used to characterise CAT's response to climate change.
>>>>>>> 881416fe
Depicted in the figure is the global climatological distribution of the probability of encountering light turbulence for the boreal winter months (i.e., December, January and February) from 2018 to 2024 at 200 hPa based on the two turbulence diagnostics --- the three-dimensional frontogenesis equation and turbulence index 1. This was computed using ERA5 data at 6-hourly intervals with three pressure levels (175 hPa, 200 hPa and 225 hPa) for the aforementioned time period.
This required processing 85GB of ERA5 data.
Thus, when the probability of encountering light turbulence in \autoref{fig:probability_light_turbulence} is compared against data from pre-industrial times, similar to @storerGlobalResponseClearAir2017, it can show the influence of climate change.
The methodology employed by `rojak` for determining the presence of turbulence and the equations for the various turbulence diagnostics is derived from the existing aviation meteorology literature on turbulence.
In this instance, it is an implementation of the methodology described in @williamsCanClimateModel2022.

![6-hour forecast of eddy dissipation rate (EDR) at 200 hPa for the three-dimensional frontogenesis (F3D) and turbulence index 1 (TI1) on the 1st of December 2024 at 00:00 \label{fig:edr}](multi_edr_f3d_ti1.png)

Similarly, \autoref{fig:edr} demonstrates the application of `rojak` for operational turbulence forecasting.
By employing the methodology described in @sharmanPredictionEnergyDissipation2017, `rojak` is able to convert three-dimensional frontogenesis and turbulence index 1 diagnostics into EDR.
\autoref{fig:edr} shows the 6-hour turbulence forecast on the 1st of December 2024 at 00:00 GMT, which can be used for flight trajectory planning to avoid turbulent regions.
The full range of features, including the details and references, are contained within the documentation of `rojak`.

In the context of operational forecasting [e.g. methods detailed in @gillObjectiveVerificationWorld2014; @sharmanIntegratedApproachMid2006; and @pearsonPredictionEnergyDissipation2017], the comparison of turbulence diagnostics computed from meteorological data against observational data is a fundamental component. The statistical nature of using an ensemble of turbulence diagnostics which has an optimal balance of a low false positive and false negative rate mandates it.
The architecture of `rojak` enables it to seamlessly integrate various sources of meteorological and observational data, with their interactions managed through a central mediator.
`rojak` also contains a command-line interface tool which can be launched to perform a variety of aviation turbulence analyses and to retrieve the meteorological and observation data from the various data providers.

In terms of the calculations performed upon the meteorological data, `MetPy` [@mayMetPyPythonPackage2016] has the greatest similarity to `rojak`. However, it does not natively support `Dask` [@manserSupportDaskArrays]. Given the size of the datasets to be processed, this presented a significant issue.
<<<<<<< HEAD
Moreover, `MeyPy` does not implement the calculations required by the turbulence diagnostics.
=======
Moreover, `MetPy` does not implement the calculations required by the turbulence diagnostics.
>>>>>>> 881416fe

# Acknowledgements

We gratefully acknowledge the Brahmal Vasudevan Institute for Sustainable Aviation at Imperial College London for funding this research.

# References
<|MERGE_RESOLUTION|>--- conflicted
+++ resolved
@@ -39,13 +39,8 @@
 `rojak` is a parallelised Python library and command-line tool for using meteorological data to forecast CAT and evaluating the effectiveness of CAT diagnostics against turbulence observations.
 Currently, it supports,
 
-<<<<<<< HEAD
-1. Computing turbulence diagnostics on meteorological data from European Centre for Medium-Range Weather Forecasts's (ECMWF) ERA5 reanalysis on pressure levels [@hersbach2023era5]. Moreover, it is easily extendable through a software update to support other types of meteorological data.
-2. Retrieving and processing turbulence observations from Aircraft Meteorological Data Relay (AMDAR) data archived at National Oceanic and Atmospheric Administration (NOAA)[@NCEPMeteorologicalAssimilation] and AMDAR data collected via the Met Office MetDB system [@ukmoAmdar]
-=======
 1. Computing turbulence diagnostics on meteorological data from the European Centre for Medium-Range Weather Forecasts's (ECMWF) ERA5 reanalysis on pressure levels [@hersbach2023era5]. Moreover, it is easily extendable through a software update to support other types of meteorological data.
 2. Retrieving and processing turbulence observations from Aircraft Meteorological Data Relay (AMDAR) data archived at the National Oceanic and Atmospheric Administration (NOAA)[@NCEPMeteorologicalAssimilation] and AMDAR data collected via the Met Office MetDB system [@ukmoAmdar]
->>>>>>> 881416fe
 3. Computing 27 different turbulence diagnostics, such as the three-dimensional frontogenesis equation [@bluesteinSynopticdynamicMeteorologyMidlatitudes1993], turbulence index 1 and 2 [@ellrodObjectiveClearAirTurbulence1992], negative vorticity advection [@sharmanIntegratedApproachMid2006], and Brown's Richardson tendency equation [@brownNewIndicesLocate1973].
 4. Converting turbulence diagnostic values into the eddy dissipation rate (EDR) --- the International Civil Aviation Organization's (ICAO) official metric for reporting turbulence [@icaoAnnex3]
 
@@ -64,11 +59,7 @@
 
 ![Probability of encountering light turbulence during the months December, January, February from 2018 to 2024 at 200 hPa for the three-dimensional frontogenesis (F3D) and turbulence index 1 (TI1) diagnostics \label{fig:probability_light_turbulence}](multi_diagnostic_f3d_ti1_on_200_light.png)
 
-<<<<<<< HEAD
-When compared against an earlier time periods, \autoref{fig:probability_light_turbulence} can be used to characterising CAT's response to climate change.
-=======
 When compared against earlier time periods, \autoref{fig:probability_light_turbulence} can be used to characterise CAT's response to climate change.
->>>>>>> 881416fe
 Depicted in the figure is the global climatological distribution of the probability of encountering light turbulence for the boreal winter months (i.e., December, January and February) from 2018 to 2024 at 200 hPa based on the two turbulence diagnostics --- the three-dimensional frontogenesis equation and turbulence index 1. This was computed using ERA5 data at 6-hourly intervals with three pressure levels (175 hPa, 200 hPa and 225 hPa) for the aforementioned time period.
 This required processing 85GB of ERA5 data.
 Thus, when the probability of encountering light turbulence in \autoref{fig:probability_light_turbulence} is compared against data from pre-industrial times, similar to @storerGlobalResponseClearAir2017, it can show the influence of climate change.
@@ -87,11 +78,7 @@
 `rojak` also contains a command-line interface tool which can be launched to perform a variety of aviation turbulence analyses and to retrieve the meteorological and observation data from the various data providers.
 
 In terms of the calculations performed upon the meteorological data, `MetPy` [@mayMetPyPythonPackage2016] has the greatest similarity to `rojak`. However, it does not natively support `Dask` [@manserSupportDaskArrays]. Given the size of the datasets to be processed, this presented a significant issue.
-<<<<<<< HEAD
-Moreover, `MeyPy` does not implement the calculations required by the turbulence diagnostics.
-=======
 Moreover, `MetPy` does not implement the calculations required by the turbulence diagnostics.
->>>>>>> 881416fe
 
 # Acknowledgements
 
