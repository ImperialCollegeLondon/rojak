version = 1
revision = 2
requires-python = ">=3.12"

[[package]]
name = "accessible-pygments"
version = "0.0.5"
source = { registry = "https://pypi.org/simple" }
dependencies = [
    { name = "pygments" },
]
sdist = { url = "https://files.pythonhosted.org/packages/bc/c1/bbac6a50d02774f91572938964c582fff4270eee73ab822a4aeea4d8b11b/accessible_pygments-0.0.5.tar.gz", hash = "sha256:40918d3e6a2b619ad424cb91e556bd3bd8865443d9f22f1dcdf79e33c8046872", size = 1377899, upload-time = "2024-05-10T11:23:10.216Z" }
wheels = [
    { url = "https://files.pythonhosted.org/packages/8d/3f/95338030883d8c8b91223b4e21744b04d11b161a3ef117295d8241f50ab4/accessible_pygments-0.0.5-py3-none-any.whl", hash = "sha256:88ae3211e68a1d0b011504b2ffc1691feafce124b845bd072ab6f9f66f34d4b7", size = 1395903, upload-time = "2024-05-10T11:23:08.421Z" },
]

[[package]]
name = "alabaster"
version = "1.0.0"
source = { registry = "https://pypi.org/simple" }
sdist = { url = "https://files.pythonhosted.org/packages/a6/f8/d9c74d0daf3f742840fd818d69cfae176fa332022fd44e3469487d5a9420/alabaster-1.0.0.tar.gz", hash = "sha256:c00dca57bca26fa62a6d7d0a9fcce65f3e026e9bfe33e9c538fd3fbb2144fd9e", size = 24210, upload-time = "2024-07-26T18:15:03.762Z" }
wheels = [
    { url = "https://files.pythonhosted.org/packages/7e/b3/6b4067be973ae96ba0d615946e314c5ae35f9f993eca561b356540bb0c2b/alabaster-1.0.0-py3-none-any.whl", hash = "sha256:fc6786402dc3fcb2de3cabd5fe455a2db534b371124f1f21de8731783dec828b", size = 13929, upload-time = "2024-07-26T18:15:02.05Z" },
]

[[package]]
name = "annotated-types"
version = "0.7.0"
source = { registry = "https://pypi.org/simple" }
sdist = { url = "https://files.pythonhosted.org/packages/ee/67/531ea369ba64dcff5ec9c3402f9f51bf748cec26dde048a2f973a4eea7f5/annotated_types-0.7.0.tar.gz", hash = "sha256:aff07c09a53a08bc8cfccb9c85b05f1aa9a2a6f23728d790723543408344ce89", size = 16081, upload-time = "2024-05-20T21:33:25.928Z" }
wheels = [
    { url = "https://files.pythonhosted.org/packages/78/b6/6307fbef88d9b5ee7421e68d78a9f162e0da4900bc5f5793f6d3d0e34fb8/annotated_types-0.7.0-py3-none-any.whl", hash = "sha256:1f02e8b43a8fbbc3f3e0d4f0f4bfc8131bcb4eebe8849b8e5c773f3a1c582a53", size = 13643, upload-time = "2024-05-20T21:33:24.1Z" },
]

[[package]]
name = "appnope"
version = "0.1.4"
source = { registry = "https://pypi.org/simple" }
sdist = { url = "https://files.pythonhosted.org/packages/35/5d/752690df9ef5b76e169e68d6a129fa6d08a7100ca7f754c89495db3c6019/appnope-0.1.4.tar.gz", hash = "sha256:1de3860566df9caf38f01f86f65e0e13e379af54f9e4bee1e66b48f2efffd1ee", size = 4170, upload-time = "2024-02-06T09:43:11.258Z" }
wheels = [
    { url = "https://files.pythonhosted.org/packages/81/29/5ecc3a15d5a33e31b26c11426c45c501e439cb865d0bff96315d86443b78/appnope-0.1.4-py2.py3-none-any.whl", hash = "sha256:502575ee11cd7a28c0205f379b525beefebab9d161b7c964670864014ed7213c", size = 4321, upload-time = "2024-02-06T09:43:09.663Z" },
]

[[package]]
name = "asttokens"
version = "3.0.0"
source = { registry = "https://pypi.org/simple" }
sdist = { url = "https://files.pythonhosted.org/packages/4a/e7/82da0a03e7ba5141f05cce0d302e6eed121ae055e0456ca228bf693984bc/asttokens-3.0.0.tar.gz", hash = "sha256:0dcd8baa8d62b0c1d118b399b2ddba3c4aff271d0d7a9e0d4c1681c79035bbc7", size = 61978, upload-time = "2024-11-30T04:30:14.439Z" }
wheels = [
    { url = "https://files.pythonhosted.org/packages/25/8a/c46dcc25341b5bce5472c718902eb3d38600a903b14fa6aeecef3f21a46f/asttokens-3.0.0-py3-none-any.whl", hash = "sha256:e3078351a059199dd5138cb1c706e6430c05eff2ff136af5eb4790f9d28932e2", size = 26918, upload-time = "2024-11-30T04:30:10.946Z" },
]

[[package]]
name = "attrs"
version = "25.3.0"
source = { registry = "https://pypi.org/simple" }
sdist = { url = "https://files.pythonhosted.org/packages/5a/b0/1367933a8532ee6ff8d63537de4f1177af4bff9f3e829baf7331f595bb24/attrs-25.3.0.tar.gz", hash = "sha256:75d7cefc7fb576747b2c81b4442d4d4a1ce0900973527c011d1030fd3bf4af1b", size = 812032, upload-time = "2025-03-13T11:10:22.779Z" }
wheels = [
    { url = "https://files.pythonhosted.org/packages/77/06/bb80f5f86020c4551da315d78b3ab75e8228f89f0162f2c3a819e407941a/attrs-25.3.0-py3-none-any.whl", hash = "sha256:427318ce031701fea540783410126f03899a97ffc6f61596ad581ac2e40e3bc3", size = 63815, upload-time = "2025-03-13T11:10:21.14Z" },
]

[[package]]
name = "babel"
version = "2.17.0"
source = { registry = "https://pypi.org/simple" }
sdist = { url = "https://files.pythonhosted.org/packages/7d/6b/d52e42361e1aa00709585ecc30b3f9684b3ab62530771402248b1b1d6240/babel-2.17.0.tar.gz", hash = "sha256:0c54cffb19f690cdcc52a3b50bcbf71e07a808d1c80d549f2459b9d2cf0afb9d", size = 9951852, upload-time = "2025-02-01T15:17:41.026Z" }
wheels = [
    { url = "https://files.pythonhosted.org/packages/b7/b8/3fe70c75fe32afc4bb507f75563d39bc5642255d1d94f1f23604725780bf/babel-2.17.0-py3-none-any.whl", hash = "sha256:4d0b53093fdfb4b21c92b5213dba5a1b23885afa8383709427046b21c366e5f2", size = 10182537, upload-time = "2025-02-01T15:17:37.39Z" },
]

[[package]]
name = "beautifulsoup4"
version = "4.13.4"
source = { registry = "https://pypi.org/simple" }
dependencies = [
    { name = "soupsieve" },
    { name = "typing-extensions" },
]
sdist = { url = "https://files.pythonhosted.org/packages/d8/e4/0c4c39e18fd76d6a628d4dd8da40543d136ce2d1752bd6eeeab0791f4d6b/beautifulsoup4-4.13.4.tar.gz", hash = "sha256:dbb3c4e1ceae6aefebdaf2423247260cd062430a410e38c66f2baa50a8437195", size = 621067, upload-time = "2025-04-15T17:05:13.836Z" }
wheels = [
    { url = "https://files.pythonhosted.org/packages/50/cd/30110dc0ffcf3b131156077b90e9f60ed75711223f306da4db08eff8403b/beautifulsoup4-4.13.4-py3-none-any.whl", hash = "sha256:9bbbb14bfde9d79f38b8cd5f8c7c85f4b8f2523190ebed90e950a8dea4cb1c4b", size = 187285, upload-time = "2025-04-15T17:05:12.221Z" },
]

[[package]]
name = "bleach"
version = "6.2.0"
source = { registry = "https://pypi.org/simple" }
dependencies = [
    { name = "webencodings" },
]
sdist = { url = "https://files.pythonhosted.org/packages/76/9a/0e33f5054c54d349ea62c277191c020c2d6ef1d65ab2cb1993f91ec846d1/bleach-6.2.0.tar.gz", hash = "sha256:123e894118b8a599fd80d3ec1a6d4cc7ce4e5882b1317a7e1ba69b56e95f991f", size = 203083, upload-time = "2024-10-29T18:30:40.477Z" }
wheels = [
    { url = "https://files.pythonhosted.org/packages/fc/55/96142937f66150805c25c4d0f31ee4132fd33497753400734f9dfdcbdc66/bleach-6.2.0-py3-none-any.whl", hash = "sha256:117d9c6097a7c3d22fd578fcd8d35ff1e125df6736f554da4e432fdd63f31e5e", size = 163406, upload-time = "2024-10-29T18:30:38.186Z" },
]

[package.optional-dependencies]
css = [
    { name = "tinycss2" },
]

[[package]]
name = "cartopy"
version = "0.24.1"
source = { registry = "https://pypi.org/simple" }
dependencies = [
    { name = "matplotlib" },
    { name = "numpy" },
    { name = "packaging" },
    { name = "pyproj" },
    { name = "pyshp" },
    { name = "shapely" },
]
sdist = { url = "https://files.pythonhosted.org/packages/e0/75/94aff4fef338887641aa780d13795609861e6e9f9593bd66d4917ab7954b/cartopy-0.24.1.tar.gz", hash = "sha256:01c910d5634c69a7efdec46e0a17d473d2328767f001d4dc0b5c4b48e585c8bd", size = 10741277, upload-time = "2024-10-08T23:25:35.148Z" }
wheels = [
    { url = "https://files.pythonhosted.org/packages/6e/76/774a4f808c6a4fc19b87c2cc38dd8731d413aad606689451c017ff93ad12/Cartopy-0.24.1-cp312-cp312-macosx_10_13_x86_64.whl", hash = "sha256:a984e33977daed8f760c09c331c8368a6af060db1190af89d74a027c272e39c3", size = 10983939, upload-time = "2024-10-08T23:25:11.814Z" },
    { url = "https://files.pythonhosted.org/packages/2f/48/8517d5d1cc56ce5c4abda1de6454593474a23412115a543f7981aa7e4377/Cartopy-0.24.1-cp312-cp312-macosx_11_0_arm64.whl", hash = "sha256:71d8a6d061d0764aba3baf357a68f3d73796a8a46d34b8c9fb241171b273c69e", size = 10972374, upload-time = "2024-10-08T23:25:15.009Z" },
    { url = "https://files.pythonhosted.org/packages/c8/84/cb1577d5ac2f0deb002001c6e25b291735151c8c3033c97f212dc482ef72/Cartopy-0.24.1-cp312-cp312-manylinux_2_17_x86_64.manylinux2014_x86_64.whl", hash = "sha256:2f354a1d902a8d6ee33b099acc86ac2e1af528bbc0ea718b834111c97e604981", size = 11715215, upload-time = "2024-10-08T23:25:18.447Z" },
    { url = "https://files.pythonhosted.org/packages/11/95/40c7abae8789aae22ad2a5da3974d3270dc3526b46cee253f680f72ee6cc/Cartopy-0.24.1-cp312-cp312-win_amd64.whl", hash = "sha256:b1bb2d02b31884ee1d4f14e5b436bbf95745eac39c6fc0d6c67c83bb907b55b3", size = 10959875, upload-time = "2024-10-08T23:25:21.515Z" },
    { url = "https://files.pythonhosted.org/packages/e6/e8/38e00eb35743f22d4ee9bcb131ab273fb47ec39cc03ce5144686a3142756/Cartopy-0.24.1-cp313-cp313-macosx_10_13_x86_64.whl", hash = "sha256:d279968b845f72e3423e454b2b0b985fb2389e6ccd18fb73324abeca4e43f516", size = 10982533, upload-time = "2024-10-08T23:25:24.697Z" },
    { url = "https://files.pythonhosted.org/packages/66/60/cc852a0835a053db18085dec1d1dd6f9cedc764d1524bfe30fd8be5ee3a7/Cartopy-0.24.1-cp313-cp313-macosx_11_0_arm64.whl", hash = "sha256:f0963b80a048252815c56fbd21bc4e5d163618a9eaa36c8898ce2c60b6c03979", size = 10971183, upload-time = "2024-10-08T23:25:27.101Z" },
    { url = "https://files.pythonhosted.org/packages/a3/5b/476c8f3a277d7c78e5a5318bd32f234b994bfdc5d7731ae84218f2fa8a8f/Cartopy-0.24.1-cp313-cp313-manylinux_2_17_x86_64.manylinux2014_x86_64.whl", hash = "sha256:dfdde0a6e0e56c5fc46f4e7d332237eb31bbd9908417f0f190fda5d322754184", size = 11709060, upload-time = "2024-10-08T23:25:29.621Z" },
    { url = "https://files.pythonhosted.org/packages/93/31/50bf07ba820c5aa5d4e674d72cdb5da90bbd012ba1b9c6c95c3f96afe233/Cartopy-0.24.1-cp313-cp313-win_amd64.whl", hash = "sha256:b17cf23dd74d0a922c2a5682dacef3c0bf89fa8c0bd0eae96b87fb684f966b15", size = 10959830, upload-time = "2024-10-08T23:25:32.75Z" },
]

[[package]]
name = "cdsapi"
version = "0.7.5"
source = { registry = "https://pypi.org/simple" }
dependencies = [
    { name = "datapi" },
    { name = "requests" },
    { name = "tqdm" },
]
sdist = { url = "https://files.pythonhosted.org/packages/3b/62/81b38105ef75486308179d510360c1aa251ce0b7d17fe88c0e1de05c6c94/cdsapi-0.7.5.tar.gz", hash = "sha256:55221c573b8cefe83cc0bfe01a3d31213c82bf9acce70455350dd24b8095c23a", size = 13188, upload-time = "2024-11-28T15:08:21.593Z" }
wheels = [
    { url = "https://files.pythonhosted.org/packages/4e/c4/49f01f1382d449581d5d3db0fa49ccc23a1b4f91d615108b631c7cff40cd/cdsapi-0.7.5-py2.py3-none-any.whl", hash = "sha256:8586b837aea89ceeae379b388fbb0ace0a19b94b221f731c65632417007f69fb", size = 12201, upload-time = "2024-11-28T15:08:19.981Z" },
]

[[package]]
name = "certifi"
version = "2025.4.26"
source = { registry = "https://pypi.org/simple" }
sdist = { url = "https://files.pythonhosted.org/packages/e8/9e/c05b3920a3b7d20d3d3310465f50348e5b3694f4f88c6daf736eef3024c4/certifi-2025.4.26.tar.gz", hash = "sha256:0a816057ea3cdefcef70270d2c515e4506bbc954f417fa5ade2021213bb8f0c6", size = 160705, upload-time = "2025-04-26T02:12:29.51Z" }
wheels = [
    { url = "https://files.pythonhosted.org/packages/4a/7e/3db2bd1b1f9e95f7cddca6d6e75e2f2bd9f51b1246e546d88addca0106bd/certifi-2025.4.26-py3-none-any.whl", hash = "sha256:30350364dfe371162649852c63336a15c70c6510c2ad5015b21c2345311805f3", size = 159618, upload-time = "2025-04-26T02:12:27.662Z" },
]

[[package]]
name = "cffi"
version = "1.17.1"
source = { registry = "https://pypi.org/simple" }
dependencies = [
    { name = "pycparser" },
]
sdist = { url = "https://files.pythonhosted.org/packages/fc/97/c783634659c2920c3fc70419e3af40972dbaf758daa229a7d6ea6135c90d/cffi-1.17.1.tar.gz", hash = "sha256:1c39c6016c32bc48dd54561950ebd6836e1670f2ae46128f67cf49e789c52824", size = 516621, upload-time = "2024-09-04T20:45:21.852Z" }
wheels = [
    { url = "https://files.pythonhosted.org/packages/5a/84/e94227139ee5fb4d600a7a4927f322e1d4aea6fdc50bd3fca8493caba23f/cffi-1.17.1-cp312-cp312-macosx_10_9_x86_64.whl", hash = "sha256:805b4371bf7197c329fcb3ead37e710d1bca9da5d583f5073b799d5c5bd1eee4", size = 183178, upload-time = "2024-09-04T20:44:12.232Z" },
    { url = "https://files.pythonhosted.org/packages/da/ee/fb72c2b48656111c4ef27f0f91da355e130a923473bf5ee75c5643d00cca/cffi-1.17.1-cp312-cp312-macosx_11_0_arm64.whl", hash = "sha256:733e99bc2df47476e3848417c5a4540522f234dfd4ef3ab7fafdf555b082ec0c", size = 178840, upload-time = "2024-09-04T20:44:13.739Z" },
    { url = "https://files.pythonhosted.org/packages/cc/b6/db007700f67d151abadf508cbfd6a1884f57eab90b1bb985c4c8c02b0f28/cffi-1.17.1-cp312-cp312-manylinux_2_12_i686.manylinux2010_i686.manylinux_2_17_i686.manylinux2014_i686.whl", hash = "sha256:1257bdabf294dceb59f5e70c64a3e2f462c30c7ad68092d01bbbfb1c16b1ba36", size = 454803, upload-time = "2024-09-04T20:44:15.231Z" },
    { url = "https://files.pythonhosted.org/packages/1a/df/f8d151540d8c200eb1c6fba8cd0dfd40904f1b0682ea705c36e6c2e97ab3/cffi-1.17.1-cp312-cp312-manylinux_2_17_aarch64.manylinux2014_aarch64.whl", hash = "sha256:da95af8214998d77a98cc14e3a3bd00aa191526343078b530ceb0bd710fb48a5", size = 478850, upload-time = "2024-09-04T20:44:17.188Z" },
    { url = "https://files.pythonhosted.org/packages/28/c0/b31116332a547fd2677ae5b78a2ef662dfc8023d67f41b2a83f7c2aa78b1/cffi-1.17.1-cp312-cp312-manylinux_2_17_ppc64le.manylinux2014_ppc64le.whl", hash = "sha256:d63afe322132c194cf832bfec0dc69a99fb9bb6bbd550f161a49e9e855cc78ff", size = 485729, upload-time = "2024-09-04T20:44:18.688Z" },
    { url = "https://files.pythonhosted.org/packages/91/2b/9a1ddfa5c7f13cab007a2c9cc295b70fbbda7cb10a286aa6810338e60ea1/cffi-1.17.1-cp312-cp312-manylinux_2_17_s390x.manylinux2014_s390x.whl", hash = "sha256:f79fc4fc25f1c8698ff97788206bb3c2598949bfe0fef03d299eb1b5356ada99", size = 471256, upload-time = "2024-09-04T20:44:20.248Z" },
    { url = "https://files.pythonhosted.org/packages/b2/d5/da47df7004cb17e4955df6a43d14b3b4ae77737dff8bf7f8f333196717bf/cffi-1.17.1-cp312-cp312-manylinux_2_17_x86_64.manylinux2014_x86_64.whl", hash = "sha256:b62ce867176a75d03a665bad002af8e6d54644fad99a3c70905c543130e39d93", size = 479424, upload-time = "2024-09-04T20:44:21.673Z" },
    { url = "https://files.pythonhosted.org/packages/0b/ac/2a28bcf513e93a219c8a4e8e125534f4f6db03e3179ba1c45e949b76212c/cffi-1.17.1-cp312-cp312-musllinux_1_1_aarch64.whl", hash = "sha256:386c8bf53c502fff58903061338ce4f4950cbdcb23e2902d86c0f722b786bbe3", size = 484568, upload-time = "2024-09-04T20:44:23.245Z" },
    { url = "https://files.pythonhosted.org/packages/d4/38/ca8a4f639065f14ae0f1d9751e70447a261f1a30fa7547a828ae08142465/cffi-1.17.1-cp312-cp312-musllinux_1_1_x86_64.whl", hash = "sha256:4ceb10419a9adf4460ea14cfd6bc43d08701f0835e979bf821052f1805850fe8", size = 488736, upload-time = "2024-09-04T20:44:24.757Z" },
    { url = "https://files.pythonhosted.org/packages/86/c5/28b2d6f799ec0bdecf44dced2ec5ed43e0eb63097b0f58c293583b406582/cffi-1.17.1-cp312-cp312-win32.whl", hash = "sha256:a08d7e755f8ed21095a310a693525137cfe756ce62d066e53f502a83dc550f65", size = 172448, upload-time = "2024-09-04T20:44:26.208Z" },
    { url = "https://files.pythonhosted.org/packages/50/b9/db34c4755a7bd1cb2d1603ac3863f22bcecbd1ba29e5ee841a4bc510b294/cffi-1.17.1-cp312-cp312-win_amd64.whl", hash = "sha256:51392eae71afec0d0c8fb1a53b204dbb3bcabcb3c9b807eedf3e1e6ccf2de903", size = 181976, upload-time = "2024-09-04T20:44:27.578Z" },
    { url = "https://files.pythonhosted.org/packages/8d/f8/dd6c246b148639254dad4d6803eb6a54e8c85c6e11ec9df2cffa87571dbe/cffi-1.17.1-cp313-cp313-macosx_10_13_x86_64.whl", hash = "sha256:f3a2b4222ce6b60e2e8b337bb9596923045681d71e5a082783484d845390938e", size = 182989, upload-time = "2024-09-04T20:44:28.956Z" },
    { url = "https://files.pythonhosted.org/packages/8b/f1/672d303ddf17c24fc83afd712316fda78dc6fce1cd53011b839483e1ecc8/cffi-1.17.1-cp313-cp313-macosx_11_0_arm64.whl", hash = "sha256:0984a4925a435b1da406122d4d7968dd861c1385afe3b45ba82b750f229811e2", size = 178802, upload-time = "2024-09-04T20:44:30.289Z" },
    { url = "https://files.pythonhosted.org/packages/0e/2d/eab2e858a91fdff70533cab61dcff4a1f55ec60425832ddfdc9cd36bc8af/cffi-1.17.1-cp313-cp313-manylinux_2_12_i686.manylinux2010_i686.manylinux_2_17_i686.manylinux2014_i686.whl", hash = "sha256:d01b12eeeb4427d3110de311e1774046ad344f5b1a7403101878976ecd7a10f3", size = 454792, upload-time = "2024-09-04T20:44:32.01Z" },
    { url = "https://files.pythonhosted.org/packages/75/b2/fbaec7c4455c604e29388d55599b99ebcc250a60050610fadde58932b7ee/cffi-1.17.1-cp313-cp313-manylinux_2_17_aarch64.manylinux2014_aarch64.whl", hash = "sha256:706510fe141c86a69c8ddc029c7910003a17353970cff3b904ff0686a5927683", size = 478893, upload-time = "2024-09-04T20:44:33.606Z" },
    { url = "https://files.pythonhosted.org/packages/4f/b7/6e4a2162178bf1935c336d4da8a9352cccab4d3a5d7914065490f08c0690/cffi-1.17.1-cp313-cp313-manylinux_2_17_ppc64le.manylinux2014_ppc64le.whl", hash = "sha256:de55b766c7aa2e2a3092c51e0483d700341182f08e67c63630d5b6f200bb28e5", size = 485810, upload-time = "2024-09-04T20:44:35.191Z" },
    { url = "https://files.pythonhosted.org/packages/c7/8a/1d0e4a9c26e54746dc08c2c6c037889124d4f59dffd853a659fa545f1b40/cffi-1.17.1-cp313-cp313-manylinux_2_17_s390x.manylinux2014_s390x.whl", hash = "sha256:c59d6e989d07460165cc5ad3c61f9fd8f1b4796eacbd81cee78957842b834af4", size = 471200, upload-time = "2024-09-04T20:44:36.743Z" },
    { url = "https://files.pythonhosted.org/packages/26/9f/1aab65a6c0db35f43c4d1b4f580e8df53914310afc10ae0397d29d697af4/cffi-1.17.1-cp313-cp313-manylinux_2_17_x86_64.manylinux2014_x86_64.whl", hash = "sha256:dd398dbc6773384a17fe0d3e7eeb8d1a21c2200473ee6806bb5e6a8e62bb73dd", size = 479447, upload-time = "2024-09-04T20:44:38.492Z" },
    { url = "https://files.pythonhosted.org/packages/5f/e4/fb8b3dd8dc0e98edf1135ff067ae070bb32ef9d509d6cb0f538cd6f7483f/cffi-1.17.1-cp313-cp313-musllinux_1_1_aarch64.whl", hash = "sha256:3edc8d958eb099c634dace3c7e16560ae474aa3803a5df240542b305d14e14ed", size = 484358, upload-time = "2024-09-04T20:44:40.046Z" },
    { url = "https://files.pythonhosted.org/packages/f1/47/d7145bf2dc04684935d57d67dff9d6d795b2ba2796806bb109864be3a151/cffi-1.17.1-cp313-cp313-musllinux_1_1_x86_64.whl", hash = "sha256:72e72408cad3d5419375fc87d289076ee319835bdfa2caad331e377589aebba9", size = 488469, upload-time = "2024-09-04T20:44:41.616Z" },
    { url = "https://files.pythonhosted.org/packages/bf/ee/f94057fa6426481d663b88637a9a10e859e492c73d0384514a17d78ee205/cffi-1.17.1-cp313-cp313-win32.whl", hash = "sha256:e03eab0a8677fa80d646b5ddece1cbeaf556c313dcfac435ba11f107ba117b5d", size = 172475, upload-time = "2024-09-04T20:44:43.733Z" },
    { url = "https://files.pythonhosted.org/packages/7c/fc/6a8cb64e5f0324877d503c854da15d76c1e50eb722e320b15345c4d0c6de/cffi-1.17.1-cp313-cp313-win_amd64.whl", hash = "sha256:f6a16c31041f09ead72d69f583767292f750d24913dadacf5756b966aacb3f1a", size = 182009, upload-time = "2024-09-04T20:44:45.309Z" },
]

[[package]]
name = "cfgv"
version = "3.4.0"
source = { registry = "https://pypi.org/simple" }
sdist = { url = "https://files.pythonhosted.org/packages/11/74/539e56497d9bd1d484fd863dd69cbbfa653cd2aa27abfe35653494d85e94/cfgv-3.4.0.tar.gz", hash = "sha256:e52591d4c5f5dead8e0f673fb16db7949d2cfb3f7da4582893288f0ded8fe560", size = 7114, upload-time = "2023-08-12T20:38:17.776Z" }
wheels = [
    { url = "https://files.pythonhosted.org/packages/c5/55/51844dd50c4fc7a33b653bfaba4c2456f06955289ca770a5dbd5fd267374/cfgv-3.4.0-py2.py3-none-any.whl", hash = "sha256:b7265b1f29fd3316bfcd2b330d63d024f2bfd8bcb8b0272f8e19a504856c48f9", size = 7249, upload-time = "2023-08-12T20:38:16.269Z" },
]

[[package]]
name = "cftime"
version = "1.6.4.post1"
source = { registry = "https://pypi.org/simple" }
dependencies = [
    { name = "numpy" },
]
sdist = { url = "https://files.pythonhosted.org/packages/ab/c8/1155d1d58003105307c7e5985f422ae5bcb2ca0cbc553cc828f3c5a934a7/cftime-1.6.4.post1.tar.gz", hash = "sha256:50ac76cc9f10ab7bd46e44a71c51a6927051b499b4407df4f29ab13d741b942f", size = 54631, upload-time = "2024-10-22T18:48:34.194Z" }
wheels = [
    { url = "https://files.pythonhosted.org/packages/50/81/0bb28d54088a61592f61a11e7fcabcea6d261c47af79e18d0f9cbcd940ae/cftime-1.6.4.post1-cp312-cp312-macosx_10_13_x86_64.whl", hash = "sha256:a590f73506f4704ba5e154ef55bfbaed5e1b4ac170f3caeb8c58e4f2c619ee4e", size = 226615, upload-time = "2024-10-22T18:47:59.575Z" },
    { url = "https://files.pythonhosted.org/packages/f3/1e/38dbbf8a828dfb5e0e6e5c912818b77aacf2e7bcb97b262ac6126beeb29f/cftime-1.6.4.post1-cp312-cp312-macosx_11_0_arm64.whl", hash = "sha256:933cb10e1af4e362e77f513e3eb92b34a688729ddbf938bbdfa5ac20a7f44ba0", size = 209193, upload-time = "2024-10-22T18:48:00.767Z" },
    { url = "https://files.pythonhosted.org/packages/9b/60/0db884c76311ecaaf31f628aa9358beae5fcb0fbbdc2eb0b790a93aa258f/cftime-1.6.4.post1-cp312-cp312-manylinux_2_17_aarch64.manylinux2014_aarch64.whl", hash = "sha256:cf17a1b36f62e9e73c4c9363dd811e1bbf1170f5ac26d343fb26012ccf482908", size = 1320215, upload-time = "2024-10-22T18:48:02.275Z" },
    { url = "https://files.pythonhosted.org/packages/8d/7d/2d5fc7af06da4f3bdea59a204f741bf7a30bc5019355991b2f083e557e4e/cftime-1.6.4.post1-cp312-cp312-manylinux_2_17_x86_64.manylinux2014_x86_64.whl", hash = "sha256:8e18021f421aa26527bad8688c1acf0c85fa72730beb6efce969c316743294f2", size = 1367426, upload-time = "2024-10-22T18:48:03.57Z" },
    { url = "https://files.pythonhosted.org/packages/5d/ab/e8b26d05323fc5629356c82a7f64026248f121ea1361b49df441bbc8f2d7/cftime-1.6.4.post1-cp312-cp312-musllinux_1_2_x86_64.whl", hash = "sha256:5835b9d622f9304d1c23a35603a0f068739f428d902860f25e6e7e5a1b7cd8ea", size = 1385593, upload-time = "2024-10-22T18:48:04.918Z" },
    { url = "https://files.pythonhosted.org/packages/af/7b/ca72a075a3f660315b031d62d39a3e9cfef71f7929da2621d5120077a75f/cftime-1.6.4.post1-cp312-cp312-win_amd64.whl", hash = "sha256:7f50bf0d1b664924aaee636eb2933746b942417d1f8b82ab6c1f6e8ba0da6885", size = 178918, upload-time = "2024-10-22T18:48:06.195Z" },
    { url = "https://files.pythonhosted.org/packages/da/d8/81f086dbdc6f5a4e0bb068263471f1d12861b72562fe8c18df38268e4e29/cftime-1.6.4.post1-cp313-cp313-macosx_10_13_x86_64.whl", hash = "sha256:5c89766ebf088c097832ea618c24ed5075331f0b7bf8e9c2d4144aefbf2f1850", size = 223418, upload-time = "2024-10-22T18:48:08.056Z" },
    { url = "https://files.pythonhosted.org/packages/4a/cc/60a825d92a4023655e330470758280a31e7b82665ef77d0e2a0fe71ea958/cftime-1.6.4.post1-cp313-cp313-macosx_11_0_arm64.whl", hash = "sha256:7f27113f7ccd1ca32881fdcb9a4bec806a5f54ae621fc1c374f1171f3ed98ef2", size = 207395, upload-time = "2024-10-22T18:48:09.877Z" },
    { url = "https://files.pythonhosted.org/packages/ca/90/f5b26949899decce262fc76a1e64915b92050473114e0160cd6f7297f854/cftime-1.6.4.post1-cp313-cp313-manylinux_2_17_aarch64.manylinux2014_aarch64.whl", hash = "sha256:da367b23eea7cf4df071c88e014a1600d6c5bbf22e3393a4af409903fa397e28", size = 1318113, upload-time = "2024-10-22T18:48:11.465Z" },
    { url = "https://files.pythonhosted.org/packages/c3/f8/6f13d37abb7ade46e65a08acc31af776a96dde0eb569e05d4c4b01422ba6/cftime-1.6.4.post1-cp313-cp313-manylinux_2_17_x86_64.manylinux2014_x86_64.whl", hash = "sha256:6579c5c83cdf09d73aa94c7bc34925edd93c5f2c7dd28e074f568f7e376271a0", size = 1366034, upload-time = "2024-10-22T18:48:13.154Z" },
    { url = "https://files.pythonhosted.org/packages/fa/08/335cb17f3b708f9a24f96ca4abb00889c7aa20b0ae273313e7c11faf1f97/cftime-1.6.4.post1-cp313-cp313-musllinux_1_2_x86_64.whl", hash = "sha256:6b731c7133d17b479ca0c3c46a7a04f96197f0a4d753f4c2284c3ff0447279b4", size = 1390156, upload-time = "2024-10-22T18:48:15.22Z" },
    { url = "https://files.pythonhosted.org/packages/f3/2d/980323fb5ec1ef369604b61ba259a41d0336cc1a85b639ed7bd210bd1290/cftime-1.6.4.post1-cp313-cp313-win_amd64.whl", hash = "sha256:d2a8c223faea7f1248ab469cc0d7795dd46f2a423789038f439fee7190bae259", size = 178496, upload-time = "2024-10-22T18:48:16.8Z" },
]

[[package]]
name = "charset-normalizer"
version = "3.4.2"
source = { registry = "https://pypi.org/simple" }
sdist = { url = "https://files.pythonhosted.org/packages/e4/33/89c2ced2b67d1c2a61c19c6751aa8902d46ce3dacb23600a283619f5a12d/charset_normalizer-3.4.2.tar.gz", hash = "sha256:5baececa9ecba31eff645232d59845c07aa030f0c81ee70184a90d35099a0e63", size = 126367, upload-time = "2025-05-02T08:34:42.01Z" }
wheels = [
    { url = "https://files.pythonhosted.org/packages/d7/a4/37f4d6035c89cac7930395a35cc0f1b872e652eaafb76a6075943754f095/charset_normalizer-3.4.2-cp312-cp312-macosx_10_13_universal2.whl", hash = "sha256:0c29de6a1a95f24b9a1aa7aefd27d2487263f00dfd55a77719b530788f75cff7", size = 199936, upload-time = "2025-05-02T08:32:33.712Z" },
    { url = "https://files.pythonhosted.org/packages/ee/8a/1a5e33b73e0d9287274f899d967907cd0bf9c343e651755d9307e0dbf2b3/charset_normalizer-3.4.2-cp312-cp312-manylinux_2_17_aarch64.manylinux2014_aarch64.whl", hash = "sha256:cddf7bd982eaa998934a91f69d182aec997c6c468898efe6679af88283b498d3", size = 143790, upload-time = "2025-05-02T08:32:35.768Z" },
    { url = "https://files.pythonhosted.org/packages/66/52/59521f1d8e6ab1482164fa21409c5ef44da3e9f653c13ba71becdd98dec3/charset_normalizer-3.4.2-cp312-cp312-manylinux_2_17_ppc64le.manylinux2014_ppc64le.whl", hash = "sha256:fcbe676a55d7445b22c10967bceaaf0ee69407fbe0ece4d032b6eb8d4565982a", size = 153924, upload-time = "2025-05-02T08:32:37.284Z" },
    { url = "https://files.pythonhosted.org/packages/86/2d/fb55fdf41964ec782febbf33cb64be480a6b8f16ded2dbe8db27a405c09f/charset_normalizer-3.4.2-cp312-cp312-manylinux_2_17_s390x.manylinux2014_s390x.whl", hash = "sha256:d41c4d287cfc69060fa91cae9683eacffad989f1a10811995fa309df656ec214", size = 146626, upload-time = "2025-05-02T08:32:38.803Z" },
    { url = "https://files.pythonhosted.org/packages/8c/73/6ede2ec59bce19b3edf4209d70004253ec5f4e319f9a2e3f2f15601ed5f7/charset_normalizer-3.4.2-cp312-cp312-manylinux_2_17_x86_64.manylinux2014_x86_64.whl", hash = "sha256:4e594135de17ab3866138f496755f302b72157d115086d100c3f19370839dd3a", size = 148567, upload-time = "2025-05-02T08:32:40.251Z" },
    { url = "https://files.pythonhosted.org/packages/09/14/957d03c6dc343c04904530b6bef4e5efae5ec7d7990a7cbb868e4595ee30/charset_normalizer-3.4.2-cp312-cp312-manylinux_2_5_i686.manylinux1_i686.manylinux_2_17_i686.manylinux2014_i686.whl", hash = "sha256:cf713fe9a71ef6fd5adf7a79670135081cd4431c2943864757f0fa3a65b1fafd", size = 150957, upload-time = "2025-05-02T08:32:41.705Z" },
    { url = "https://files.pythonhosted.org/packages/0d/c8/8174d0e5c10ccebdcb1b53cc959591c4c722a3ad92461a273e86b9f5a302/charset_normalizer-3.4.2-cp312-cp312-musllinux_1_2_aarch64.whl", hash = "sha256:a370b3e078e418187da8c3674eddb9d983ec09445c99a3a263c2011993522981", size = 145408, upload-time = "2025-05-02T08:32:43.709Z" },
    { url = "https://files.pythonhosted.org/packages/58/aa/8904b84bc8084ac19dc52feb4f5952c6df03ffb460a887b42615ee1382e8/charset_normalizer-3.4.2-cp312-cp312-musllinux_1_2_i686.whl", hash = "sha256:a955b438e62efdf7e0b7b52a64dc5c3396e2634baa62471768a64bc2adb73d5c", size = 153399, upload-time = "2025-05-02T08:32:46.197Z" },
    { url = "https://files.pythonhosted.org/packages/c2/26/89ee1f0e264d201cb65cf054aca6038c03b1a0c6b4ae998070392a3ce605/charset_normalizer-3.4.2-cp312-cp312-musllinux_1_2_ppc64le.whl", hash = "sha256:7222ffd5e4de8e57e03ce2cef95a4c43c98fcb72ad86909abdfc2c17d227fc1b", size = 156815, upload-time = "2025-05-02T08:32:48.105Z" },
    { url = "https://files.pythonhosted.org/packages/fd/07/68e95b4b345bad3dbbd3a8681737b4338ff2c9df29856a6d6d23ac4c73cb/charset_normalizer-3.4.2-cp312-cp312-musllinux_1_2_s390x.whl", hash = "sha256:bee093bf902e1d8fc0ac143c88902c3dfc8941f7ea1d6a8dd2bcb786d33db03d", size = 154537, upload-time = "2025-05-02T08:32:49.719Z" },
    { url = "https://files.pythonhosted.org/packages/77/1a/5eefc0ce04affb98af07bc05f3bac9094513c0e23b0562d64af46a06aae4/charset_normalizer-3.4.2-cp312-cp312-musllinux_1_2_x86_64.whl", hash = "sha256:dedb8adb91d11846ee08bec4c8236c8549ac721c245678282dcb06b221aab59f", size = 149565, upload-time = "2025-05-02T08:32:51.404Z" },
    { url = "https://files.pythonhosted.org/packages/37/a0/2410e5e6032a174c95e0806b1a6585eb21e12f445ebe239fac441995226a/charset_normalizer-3.4.2-cp312-cp312-win32.whl", hash = "sha256:db4c7bf0e07fc3b7d89ac2a5880a6a8062056801b83ff56d8464b70f65482b6c", size = 98357, upload-time = "2025-05-02T08:32:53.079Z" },
    { url = "https://files.pythonhosted.org/packages/6c/4f/c02d5c493967af3eda9c771ad4d2bbc8df6f99ddbeb37ceea6e8716a32bc/charset_normalizer-3.4.2-cp312-cp312-win_amd64.whl", hash = "sha256:5a9979887252a82fefd3d3ed2a8e3b937a7a809f65dcb1e068b090e165bbe99e", size = 105776, upload-time = "2025-05-02T08:32:54.573Z" },
    { url = "https://files.pythonhosted.org/packages/ea/12/a93df3366ed32db1d907d7593a94f1fe6293903e3e92967bebd6950ed12c/charset_normalizer-3.4.2-cp313-cp313-macosx_10_13_universal2.whl", hash = "sha256:926ca93accd5d36ccdabd803392ddc3e03e6d4cd1cf17deff3b989ab8e9dbcf0", size = 199622, upload-time = "2025-05-02T08:32:56.363Z" },
    { url = "https://files.pythonhosted.org/packages/04/93/bf204e6f344c39d9937d3c13c8cd5bbfc266472e51fc8c07cb7f64fcd2de/charset_normalizer-3.4.2-cp313-cp313-manylinux_2_17_aarch64.manylinux2014_aarch64.whl", hash = "sha256:eba9904b0f38a143592d9fc0e19e2df0fa2e41c3c3745554761c5f6447eedabf", size = 143435, upload-time = "2025-05-02T08:32:58.551Z" },
    { url = "https://files.pythonhosted.org/packages/22/2a/ea8a2095b0bafa6c5b5a55ffdc2f924455233ee7b91c69b7edfcc9e02284/charset_normalizer-3.4.2-cp313-cp313-manylinux_2_17_ppc64le.manylinux2014_ppc64le.whl", hash = "sha256:3fddb7e2c84ac87ac3a947cb4e66d143ca5863ef48e4a5ecb83bd48619e4634e", size = 153653, upload-time = "2025-05-02T08:33:00.342Z" },
    { url = "https://files.pythonhosted.org/packages/b6/57/1b090ff183d13cef485dfbe272e2fe57622a76694061353c59da52c9a659/charset_normalizer-3.4.2-cp313-cp313-manylinux_2_17_s390x.manylinux2014_s390x.whl", hash = "sha256:98f862da73774290f251b9df8d11161b6cf25b599a66baf087c1ffe340e9bfd1", size = 146231, upload-time = "2025-05-02T08:33:02.081Z" },
    { url = "https://files.pythonhosted.org/packages/e2/28/ffc026b26f441fc67bd21ab7f03b313ab3fe46714a14b516f931abe1a2d8/charset_normalizer-3.4.2-cp313-cp313-manylinux_2_17_x86_64.manylinux2014_x86_64.whl", hash = "sha256:6c9379d65defcab82d07b2a9dfbfc2e95bc8fe0ebb1b176a3190230a3ef0e07c", size = 148243, upload-time = "2025-05-02T08:33:04.063Z" },
    { url = "https://files.pythonhosted.org/packages/c0/0f/9abe9bd191629c33e69e47c6ef45ef99773320e9ad8e9cb08b8ab4a8d4cb/charset_normalizer-3.4.2-cp313-cp313-manylinux_2_5_i686.manylinux1_i686.manylinux_2_17_i686.manylinux2014_i686.whl", hash = "sha256:e635b87f01ebc977342e2697d05b56632f5f879a4f15955dfe8cef2448b51691", size = 150442, upload-time = "2025-05-02T08:33:06.418Z" },
    { url = "https://files.pythonhosted.org/packages/67/7c/a123bbcedca91d5916c056407f89a7f5e8fdfce12ba825d7d6b9954a1a3c/charset_normalizer-3.4.2-cp313-cp313-musllinux_1_2_aarch64.whl", hash = "sha256:1c95a1e2902a8b722868587c0e1184ad5c55631de5afc0eb96bc4b0d738092c0", size = 145147, upload-time = "2025-05-02T08:33:08.183Z" },
    { url = "https://files.pythonhosted.org/packages/ec/fe/1ac556fa4899d967b83e9893788e86b6af4d83e4726511eaaad035e36595/charset_normalizer-3.4.2-cp313-cp313-musllinux_1_2_i686.whl", hash = "sha256:ef8de666d6179b009dce7bcb2ad4c4a779f113f12caf8dc77f0162c29d20490b", size = 153057, upload-time = "2025-05-02T08:33:09.986Z" },
    { url = "https://files.pythonhosted.org/packages/2b/ff/acfc0b0a70b19e3e54febdd5301a98b72fa07635e56f24f60502e954c461/charset_normalizer-3.4.2-cp313-cp313-musllinux_1_2_ppc64le.whl", hash = "sha256:32fc0341d72e0f73f80acb0a2c94216bd704f4f0bce10aedea38f30502b271ff", size = 156454, upload-time = "2025-05-02T08:33:11.814Z" },
    { url = "https://files.pythonhosted.org/packages/92/08/95b458ce9c740d0645feb0e96cea1f5ec946ea9c580a94adfe0b617f3573/charset_normalizer-3.4.2-cp313-cp313-musllinux_1_2_s390x.whl", hash = "sha256:289200a18fa698949d2b39c671c2cc7a24d44096784e76614899a7ccf2574b7b", size = 154174, upload-time = "2025-05-02T08:33:13.707Z" },
    { url = "https://files.pythonhosted.org/packages/78/be/8392efc43487ac051eee6c36d5fbd63032d78f7728cb37aebcc98191f1ff/charset_normalizer-3.4.2-cp313-cp313-musllinux_1_2_x86_64.whl", hash = "sha256:4a476b06fbcf359ad25d34a057b7219281286ae2477cc5ff5e3f70a246971148", size = 149166, upload-time = "2025-05-02T08:33:15.458Z" },
    { url = "https://files.pythonhosted.org/packages/44/96/392abd49b094d30b91d9fbda6a69519e95802250b777841cf3bda8fe136c/charset_normalizer-3.4.2-cp313-cp313-win32.whl", hash = "sha256:aaeeb6a479c7667fbe1099af9617c83aaca22182d6cf8c53966491a0f1b7ffb7", size = 98064, upload-time = "2025-05-02T08:33:17.06Z" },
    { url = "https://files.pythonhosted.org/packages/e9/b0/0200da600134e001d91851ddc797809e2fe0ea72de90e09bec5a2fbdaccb/charset_normalizer-3.4.2-cp313-cp313-win_amd64.whl", hash = "sha256:aa6af9e7d59f9c12b33ae4e9450619cf2488e2bbe9b44030905877f0b2324980", size = 105641, upload-time = "2025-05-02T08:33:18.753Z" },
    { url = "https://files.pythonhosted.org/packages/20/94/c5790835a017658cbfabd07f3bfb549140c3ac458cfc196323996b10095a/charset_normalizer-3.4.2-py3-none-any.whl", hash = "sha256:7f56930ab0abd1c45cd15be65cc741c28b1c9a34876ce8c17a2fa107810c0af0", size = 52626, upload-time = "2025-05-02T08:34:40.053Z" },
]

[[package]]
name = "click"
version = "8.1.8"
source = { registry = "https://pypi.org/simple" }
dependencies = [
    { name = "colorama", marker = "sys_platform == 'win32'" },
]
sdist = { url = "https://files.pythonhosted.org/packages/b9/2e/0090cbf739cee7d23781ad4b89a9894a41538e4fcf4c31dcdd705b78eb8b/click-8.1.8.tar.gz", hash = "sha256:ed53c9d8990d83c2a27deae68e4ee337473f6330c040a31d4225c9574d16096a", size = 226593, upload-time = "2024-12-21T18:38:44.339Z" }
wheels = [
    { url = "https://files.pythonhosted.org/packages/7e/d4/7ebdbd03970677812aac39c869717059dbb71a4cfc033ca6e5221787892c/click-8.1.8-py3-none-any.whl", hash = "sha256:63c132bbbed01578a06712a2d1f497bb62d9c1c0d329b7903a866228027263b2", size = 98188, upload-time = "2024-12-21T18:38:41.666Z" },
]

[[package]]
name = "cloudpickle"
version = "3.1.1"
source = { registry = "https://pypi.org/simple" }
sdist = { url = "https://files.pythonhosted.org/packages/52/39/069100b84d7418bc358d81669d5748efb14b9cceacd2f9c75f550424132f/cloudpickle-3.1.1.tar.gz", hash = "sha256:b216fa8ae4019d5482a8ac3c95d8f6346115d8835911fd4aefd1a445e4242c64", size = 22113, upload-time = "2025-01-14T17:02:05.085Z" }
wheels = [
    { url = "https://files.pythonhosted.org/packages/7e/e8/64c37fadfc2816a7701fa8a6ed8d87327c7d54eacfbfb6edab14a2f2be75/cloudpickle-3.1.1-py3-none-any.whl", hash = "sha256:c8c5a44295039331ee9dad40ba100a9c7297b6f988e50e87ccdf3765a668350e", size = 20992, upload-time = "2025-01-14T17:02:02.417Z" },
]

[[package]]
name = "colorama"
version = "0.4.6"
source = { registry = "https://pypi.org/simple" }
sdist = { url = "https://files.pythonhosted.org/packages/d8/53/6f443c9a4a8358a93a6792e2acffb9d9d5cb0a5cfd8802644b7b1c9a02e4/colorama-0.4.6.tar.gz", hash = "sha256:08695f5cb7ed6e0531a20572697297273c47b8cae5a63ffc6d6ed5c201be6e44", size = 27697, upload-time = "2022-10-25T02:36:22.414Z" }
wheels = [
    { url = "https://files.pythonhosted.org/packages/d1/d6/3965ed04c63042e047cb6a3e6ed1a63a35087b6a609aa3a15ed8ac56c221/colorama-0.4.6-py2.py3-none-any.whl", hash = "sha256:4f1d9991f5acc0ca119f9d443620b77f9d6b33703e51011c16baf57afb285fc6", size = 25335, upload-time = "2022-10-25T02:36:20.889Z" },
]

[[package]]
name = "comm"
version = "0.2.2"
source = { registry = "https://pypi.org/simple" }
dependencies = [
    { name = "traitlets" },
]
sdist = { url = "https://files.pythonhosted.org/packages/e9/a8/fb783cb0abe2b5fded9f55e5703015cdf1c9c85b3669087c538dd15a6a86/comm-0.2.2.tar.gz", hash = "sha256:3fd7a84065306e07bea1773df6eb8282de51ba82f77c72f9c85716ab11fe980e", size = 6210, upload-time = "2024-03-12T16:53:41.133Z" }
wheels = [
    { url = "https://files.pythonhosted.org/packages/e6/75/49e5bfe642f71f272236b5b2d2691cf915a7283cc0ceda56357b61daa538/comm-0.2.2-py3-none-any.whl", hash = "sha256:e6fb86cb70ff661ee8c9c14e7d36d6de3b4066f1441be4063df9c5009f0a64d3", size = 7180, upload-time = "2024-03-12T16:53:39.226Z" },
]

[[package]]
name = "contourpy"
version = "1.3.2"
source = { registry = "https://pypi.org/simple" }
dependencies = [
    { name = "numpy" },
]
sdist = { url = "https://files.pythonhosted.org/packages/66/54/eb9bfc647b19f2009dd5c7f5ec51c4e6ca831725f1aea7a993034f483147/contourpy-1.3.2.tar.gz", hash = "sha256:b6945942715a034c671b7fc54f9588126b0b8bf23db2696e3ca8328f3ff0ab54", size = 13466130, upload-time = "2025-04-15T17:47:53.79Z" }
wheels = [
    { url = "https://files.pythonhosted.org/packages/34/f7/44785876384eff370c251d58fd65f6ad7f39adce4a093c934d4a67a7c6b6/contourpy-1.3.2-cp312-cp312-macosx_10_13_x86_64.whl", hash = "sha256:4caf2bcd2969402bf77edc4cb6034c7dd7c0803213b3523f111eb7460a51b8d2", size = 271580, upload-time = "2025-04-15T17:37:03.105Z" },
    { url = "https://files.pythonhosted.org/packages/93/3b/0004767622a9826ea3d95f0e9d98cd8729015768075d61f9fea8eeca42a8/contourpy-1.3.2-cp312-cp312-macosx_11_0_arm64.whl", hash = "sha256:82199cb78276249796419fe36b7386bd8d2cc3f28b3bc19fe2454fe2e26c4c15", size = 255530, upload-time = "2025-04-15T17:37:07.026Z" },
    { url = "https://files.pythonhosted.org/packages/e7/bb/7bd49e1f4fa805772d9fd130e0d375554ebc771ed7172f48dfcd4ca61549/contourpy-1.3.2-cp312-cp312-manylinux_2_17_aarch64.manylinux2014_aarch64.whl", hash = "sha256:106fab697af11456fcba3e352ad50effe493a90f893fca6c2ca5c033820cea92", size = 307688, upload-time = "2025-04-15T17:37:11.481Z" },
    { url = "https://files.pythonhosted.org/packages/fc/97/e1d5dbbfa170725ef78357a9a0edc996b09ae4af170927ba8ce977e60a5f/contourpy-1.3.2-cp312-cp312-manylinux_2_17_ppc64le.manylinux2014_ppc64le.whl", hash = "sha256:d14f12932a8d620e307f715857107b1d1845cc44fdb5da2bc8e850f5ceba9f87", size = 347331, upload-time = "2025-04-15T17:37:18.212Z" },
    { url = "https://files.pythonhosted.org/packages/6f/66/e69e6e904f5ecf6901be3dd16e7e54d41b6ec6ae3405a535286d4418ffb4/contourpy-1.3.2-cp312-cp312-manylinux_2_17_s390x.manylinux2014_s390x.whl", hash = "sha256:532fd26e715560721bb0d5fc7610fce279b3699b018600ab999d1be895b09415", size = 318963, upload-time = "2025-04-15T17:37:22.76Z" },
    { url = "https://files.pythonhosted.org/packages/a8/32/b8a1c8965e4f72482ff2d1ac2cd670ce0b542f203c8e1d34e7c3e6925da7/contourpy-1.3.2-cp312-cp312-manylinux_2_17_x86_64.manylinux2014_x86_64.whl", hash = "sha256:f26b383144cf2d2c29f01a1e8170f50dacf0eac02d64139dcd709a8ac4eb3cfe", size = 323681, upload-time = "2025-04-15T17:37:33.001Z" },
    { url = "https://files.pythonhosted.org/packages/30/c6/12a7e6811d08757c7162a541ca4c5c6a34c0f4e98ef2b338791093518e40/contourpy-1.3.2-cp312-cp312-musllinux_1_2_aarch64.whl", hash = "sha256:c49f73e61f1f774650a55d221803b101d966ca0c5a2d6d5e4320ec3997489441", size = 1308674, upload-time = "2025-04-15T17:37:48.64Z" },
    { url = "https://files.pythonhosted.org/packages/2a/8a/bebe5a3f68b484d3a2b8ffaf84704b3e343ef1addea528132ef148e22b3b/contourpy-1.3.2-cp312-cp312-musllinux_1_2_x86_64.whl", hash = "sha256:3d80b2c0300583228ac98d0a927a1ba6a2ba6b8a742463c564f1d419ee5b211e", size = 1380480, upload-time = "2025-04-15T17:38:06.7Z" },
    { url = "https://files.pythonhosted.org/packages/34/db/fcd325f19b5978fb509a7d55e06d99f5f856294c1991097534360b307cf1/contourpy-1.3.2-cp312-cp312-win32.whl", hash = "sha256:90df94c89a91b7362e1142cbee7568f86514412ab8a2c0d0fca72d7e91b62912", size = 178489, upload-time = "2025-04-15T17:38:10.338Z" },
    { url = "https://files.pythonhosted.org/packages/01/c8/fadd0b92ffa7b5eb5949bf340a63a4a496a6930a6c37a7ba0f12acb076d6/contourpy-1.3.2-cp312-cp312-win_amd64.whl", hash = "sha256:8c942a01d9163e2e5cfb05cb66110121b8d07ad438a17f9e766317bcb62abf73", size = 223042, upload-time = "2025-04-15T17:38:14.239Z" },
    { url = "https://files.pythonhosted.org/packages/2e/61/5673f7e364b31e4e7ef6f61a4b5121c5f170f941895912f773d95270f3a2/contourpy-1.3.2-cp313-cp313-macosx_10_13_x86_64.whl", hash = "sha256:de39db2604ae755316cb5967728f4bea92685884b1e767b7c24e983ef5f771cb", size = 271630, upload-time = "2025-04-15T17:38:19.142Z" },
    { url = "https://files.pythonhosted.org/packages/ff/66/a40badddd1223822c95798c55292844b7e871e50f6bfd9f158cb25e0bd39/contourpy-1.3.2-cp313-cp313-macosx_11_0_arm64.whl", hash = "sha256:3f9e896f447c5c8618f1edb2bafa9a4030f22a575ec418ad70611450720b5b08", size = 255670, upload-time = "2025-04-15T17:38:23.688Z" },
    { url = "https://files.pythonhosted.org/packages/1e/c7/cf9fdee8200805c9bc3b148f49cb9482a4e3ea2719e772602a425c9b09f8/contourpy-1.3.2-cp313-cp313-manylinux_2_17_aarch64.manylinux2014_aarch64.whl", hash = "sha256:71e2bd4a1c4188f5c2b8d274da78faab884b59df20df63c34f74aa1813c4427c", size = 306694, upload-time = "2025-04-15T17:38:28.238Z" },
    { url = "https://files.pythonhosted.org/packages/dd/e7/ccb9bec80e1ba121efbffad7f38021021cda5be87532ec16fd96533bb2e0/contourpy-1.3.2-cp313-cp313-manylinux_2_17_ppc64le.manylinux2014_ppc64le.whl", hash = "sha256:de425af81b6cea33101ae95ece1f696af39446db9682a0b56daaa48cfc29f38f", size = 345986, upload-time = "2025-04-15T17:38:33.502Z" },
    { url = "https://files.pythonhosted.org/packages/dc/49/ca13bb2da90391fa4219fdb23b078d6065ada886658ac7818e5441448b78/contourpy-1.3.2-cp313-cp313-manylinux_2_17_s390x.manylinux2014_s390x.whl", hash = "sha256:977e98a0e0480d3fe292246417239d2d45435904afd6d7332d8455981c408b85", size = 318060, upload-time = "2025-04-15T17:38:38.672Z" },
    { url = "https://files.pythonhosted.org/packages/c8/65/5245ce8c548a8422236c13ffcdcdada6a2a812c361e9e0c70548bb40b661/contourpy-1.3.2-cp313-cp313-manylinux_2_17_x86_64.manylinux2014_x86_64.whl", hash = "sha256:434f0adf84911c924519d2b08fc10491dd282b20bdd3fa8f60fd816ea0b48841", size = 322747, upload-time = "2025-04-15T17:38:43.712Z" },
    { url = "https://files.pythonhosted.org/packages/72/30/669b8eb48e0a01c660ead3752a25b44fdb2e5ebc13a55782f639170772f9/contourpy-1.3.2-cp313-cp313-musllinux_1_2_aarch64.whl", hash = "sha256:c66c4906cdbc50e9cba65978823e6e00b45682eb09adbb78c9775b74eb222422", size = 1308895, upload-time = "2025-04-15T17:39:00.224Z" },
    { url = "https://files.pythonhosted.org/packages/05/5a/b569f4250decee6e8d54498be7bdf29021a4c256e77fe8138c8319ef8eb3/contourpy-1.3.2-cp313-cp313-musllinux_1_2_x86_64.whl", hash = "sha256:8b7fc0cd78ba2f4695fd0a6ad81a19e7e3ab825c31b577f384aa9d7817dc3bef", size = 1379098, upload-time = "2025-04-15T17:43:29.649Z" },
    { url = "https://files.pythonhosted.org/packages/19/ba/b227c3886d120e60e41b28740ac3617b2f2b971b9f601c835661194579f1/contourpy-1.3.2-cp313-cp313-win32.whl", hash = "sha256:15ce6ab60957ca74cff444fe66d9045c1fd3e92c8936894ebd1f3eef2fff075f", size = 178535, upload-time = "2025-04-15T17:44:44.532Z" },
    { url = "https://files.pythonhosted.org/packages/12/6e/2fed56cd47ca739b43e892707ae9a13790a486a3173be063681ca67d2262/contourpy-1.3.2-cp313-cp313-win_amd64.whl", hash = "sha256:e1578f7eafce927b168752ed7e22646dad6cd9bca673c60bff55889fa236ebf9", size = 223096, upload-time = "2025-04-15T17:44:48.194Z" },
    { url = "https://files.pythonhosted.org/packages/54/4c/e76fe2a03014a7c767d79ea35c86a747e9325537a8b7627e0e5b3ba266b4/contourpy-1.3.2-cp313-cp313t-macosx_10_13_x86_64.whl", hash = "sha256:0475b1f6604896bc7c53bb070e355e9321e1bc0d381735421a2d2068ec56531f", size = 285090, upload-time = "2025-04-15T17:43:34.084Z" },
    { url = "https://files.pythonhosted.org/packages/7b/e2/5aba47debd55d668e00baf9651b721e7733975dc9fc27264a62b0dd26eb8/contourpy-1.3.2-cp313-cp313t-macosx_11_0_arm64.whl", hash = "sha256:c85bb486e9be652314bb5b9e2e3b0d1b2e643d5eec4992c0fbe8ac71775da739", size = 268643, upload-time = "2025-04-15T17:43:38.626Z" },
    { url = "https://files.pythonhosted.org/packages/a1/37/cd45f1f051fe6230f751cc5cdd2728bb3a203f5619510ef11e732109593c/contourpy-1.3.2-cp313-cp313t-manylinux_2_17_aarch64.manylinux2014_aarch64.whl", hash = "sha256:745b57db7758f3ffc05a10254edd3182a2a83402a89c00957a8e8a22f5582823", size = 310443, upload-time = "2025-04-15T17:43:44.522Z" },
    { url = "https://files.pythonhosted.org/packages/8b/a2/36ea6140c306c9ff6dd38e3bcec80b3b018474ef4d17eb68ceecd26675f4/contourpy-1.3.2-cp313-cp313t-manylinux_2_17_ppc64le.manylinux2014_ppc64le.whl", hash = "sha256:970e9173dbd7eba9b4e01aab19215a48ee5dd3f43cef736eebde064a171f89a5", size = 349865, upload-time = "2025-04-15T17:43:49.545Z" },
    { url = "https://files.pythonhosted.org/packages/95/b7/2fc76bc539693180488f7b6cc518da7acbbb9e3b931fd9280504128bf956/contourpy-1.3.2-cp313-cp313t-manylinux_2_17_s390x.manylinux2014_s390x.whl", hash = "sha256:c6c4639a9c22230276b7bffb6a850dfc8258a2521305e1faefe804d006b2e532", size = 321162, upload-time = "2025-04-15T17:43:54.203Z" },
    { url = "https://files.pythonhosted.org/packages/f4/10/76d4f778458b0aa83f96e59d65ece72a060bacb20cfbee46cf6cd5ceba41/contourpy-1.3.2-cp313-cp313t-manylinux_2_17_x86_64.manylinux2014_x86_64.whl", hash = "sha256:cc829960f34ba36aad4302e78eabf3ef16a3a100863f0d4eeddf30e8a485a03b", size = 327355, upload-time = "2025-04-15T17:44:01.025Z" },
    { url = "https://files.pythonhosted.org/packages/43/a3/10cf483ea683f9f8ab096c24bad3cce20e0d1dd9a4baa0e2093c1c962d9d/contourpy-1.3.2-cp313-cp313t-musllinux_1_2_aarch64.whl", hash = "sha256:d32530b534e986374fc19eaa77fcb87e8a99e5431499949b828312bdcd20ac52", size = 1307935, upload-time = "2025-04-15T17:44:17.322Z" },
    { url = "https://files.pythonhosted.org/packages/78/73/69dd9a024444489e22d86108e7b913f3528f56cfc312b5c5727a44188471/contourpy-1.3.2-cp313-cp313t-musllinux_1_2_x86_64.whl", hash = "sha256:e298e7e70cf4eb179cc1077be1c725b5fd131ebc81181bf0c03525c8abc297fd", size = 1372168, upload-time = "2025-04-15T17:44:33.43Z" },
    { url = "https://files.pythonhosted.org/packages/0f/1b/96d586ccf1b1a9d2004dd519b25fbf104a11589abfd05484ff12199cca21/contourpy-1.3.2-cp313-cp313t-win32.whl", hash = "sha256:d0e589ae0d55204991450bb5c23f571c64fe43adaa53f93fc902a84c96f52fe1", size = 189550, upload-time = "2025-04-15T17:44:37.092Z" },
    { url = "https://files.pythonhosted.org/packages/b0/e6/6000d0094e8a5e32ad62591c8609e269febb6e4db83a1c75ff8868b42731/contourpy-1.3.2-cp313-cp313t-win_amd64.whl", hash = "sha256:78e9253c3de756b3f6a5174d024c4835acd59eb3f8e2ca13e775dbffe1558f69", size = 238214, upload-time = "2025-04-15T17:44:40.827Z" },
]

[[package]]
name = "coverage"
version = "7.8.0"
source = { registry = "https://pypi.org/simple" }
sdist = { url = "https://files.pythonhosted.org/packages/19/4f/2251e65033ed2ce1e68f00f91a0294e0f80c80ae8c3ebbe2f12828c4cd53/coverage-7.8.0.tar.gz", hash = "sha256:7a3d62b3b03b4b6fd41a085f3574874cf946cb4604d2b4d3e8dca8cd570ca501", size = 811872, upload-time = "2025-03-30T20:36:45.376Z" }
wheels = [
    { url = "https://files.pythonhosted.org/packages/aa/12/4792669473297f7973518bec373a955e267deb4339286f882439b8535b39/coverage-7.8.0-cp312-cp312-macosx_10_13_x86_64.whl", hash = "sha256:bbb5cc845a0292e0c520656d19d7ce40e18d0e19b22cb3e0409135a575bf79fc", size = 211684, upload-time = "2025-03-30T20:35:29.959Z" },
    { url = "https://files.pythonhosted.org/packages/be/e1/2a4ec273894000ebedd789e8f2fc3813fcaf486074f87fd1c5b2cb1c0a2b/coverage-7.8.0-cp312-cp312-macosx_11_0_arm64.whl", hash = "sha256:4dfd9a93db9e78666d178d4f08a5408aa3f2474ad4d0e0378ed5f2ef71640cb6", size = 211935, upload-time = "2025-03-30T20:35:31.912Z" },
    { url = "https://files.pythonhosted.org/packages/f8/3a/7b14f6e4372786709a361729164125f6b7caf4024ce02e596c4a69bccb89/coverage-7.8.0-cp312-cp312-manylinux_2_17_aarch64.manylinux2014_aarch64.whl", hash = "sha256:f017a61399f13aa6d1039f75cd467be388d157cd81f1a119b9d9a68ba6f2830d", size = 245994, upload-time = "2025-03-30T20:35:33.455Z" },
    { url = "https://files.pythonhosted.org/packages/54/80/039cc7f1f81dcbd01ea796d36d3797e60c106077e31fd1f526b85337d6a1/coverage-7.8.0-cp312-cp312-manylinux_2_5_i686.manylinux1_i686.manylinux_2_17_i686.manylinux2014_i686.whl", hash = "sha256:0915742f4c82208ebf47a2b154a5334155ed9ef9fe6190674b8a46c2fb89cb05", size = 242885, upload-time = "2025-03-30T20:35:35.354Z" },
    { url = "https://files.pythonhosted.org/packages/10/e0/dc8355f992b6cc2f9dcd5ef6242b62a3f73264893bc09fbb08bfcab18eb4/coverage-7.8.0-cp312-cp312-manylinux_2_5_x86_64.manylinux1_x86_64.manylinux_2_17_x86_64.manylinux2014_x86_64.whl", hash = "sha256:8a40fcf208e021eb14b0fac6bdb045c0e0cab53105f93ba0d03fd934c956143a", size = 245142, upload-time = "2025-03-30T20:35:37.121Z" },
    { url = "https://files.pythonhosted.org/packages/43/1b/33e313b22cf50f652becb94c6e7dae25d8f02e52e44db37a82de9ac357e8/coverage-7.8.0-cp312-cp312-musllinux_1_2_aarch64.whl", hash = "sha256:a1f406a8e0995d654b2ad87c62caf6befa767885301f3b8f6f73e6f3c31ec3a6", size = 244906, upload-time = "2025-03-30T20:35:39.07Z" },
    { url = "https://files.pythonhosted.org/packages/05/08/c0a8048e942e7f918764ccc99503e2bccffba1c42568693ce6955860365e/coverage-7.8.0-cp312-cp312-musllinux_1_2_i686.whl", hash = "sha256:77af0f6447a582fdc7de5e06fa3757a3ef87769fbb0fdbdeba78c23049140a47", size = 243124, upload-time = "2025-03-30T20:35:40.598Z" },
    { url = "https://files.pythonhosted.org/packages/5b/62/ea625b30623083c2aad645c9a6288ad9fc83d570f9adb913a2abdba562dd/coverage-7.8.0-cp312-cp312-musllinux_1_2_x86_64.whl", hash = "sha256:f2d32f95922927186c6dbc8bc60df0d186b6edb828d299ab10898ef3f40052fe", size = 244317, upload-time = "2025-03-30T20:35:42.204Z" },
    { url = "https://files.pythonhosted.org/packages/62/cb/3871f13ee1130a6c8f020e2f71d9ed269e1e2124aa3374d2180ee451cee9/coverage-7.8.0-cp312-cp312-win32.whl", hash = "sha256:769773614e676f9d8e8a0980dd7740f09a6ea386d0f383db6821df07d0f08545", size = 214170, upload-time = "2025-03-30T20:35:44.216Z" },
    { url = "https://files.pythonhosted.org/packages/88/26/69fe1193ab0bfa1eb7a7c0149a066123611baba029ebb448500abd8143f9/coverage-7.8.0-cp312-cp312-win_amd64.whl", hash = "sha256:e5d2b9be5b0693cf21eb4ce0ec8d211efb43966f6657807f6859aab3814f946b", size = 214969, upload-time = "2025-03-30T20:35:45.797Z" },
    { url = "https://files.pythonhosted.org/packages/f3/21/87e9b97b568e223f3438d93072479c2f36cc9b3f6b9f7094b9d50232acc0/coverage-7.8.0-cp313-cp313-macosx_10_13_x86_64.whl", hash = "sha256:5ac46d0c2dd5820ce93943a501ac5f6548ea81594777ca585bf002aa8854cacd", size = 211708, upload-time = "2025-03-30T20:35:47.417Z" },
    { url = "https://files.pythonhosted.org/packages/75/be/882d08b28a0d19c9c4c2e8a1c6ebe1f79c9c839eb46d4fca3bd3b34562b9/coverage-7.8.0-cp313-cp313-macosx_11_0_arm64.whl", hash = "sha256:771eb7587a0563ca5bb6f622b9ed7f9d07bd08900f7589b4febff05f469bea00", size = 211981, upload-time = "2025-03-30T20:35:49.002Z" },
    { url = "https://files.pythonhosted.org/packages/7a/1d/ce99612ebd58082fbe3f8c66f6d8d5694976c76a0d474503fa70633ec77f/coverage-7.8.0-cp313-cp313-manylinux_2_17_aarch64.manylinux2014_aarch64.whl", hash = "sha256:42421e04069fb2cbcbca5a696c4050b84a43b05392679d4068acbe65449b5c64", size = 245495, upload-time = "2025-03-30T20:35:51.073Z" },
    { url = "https://files.pythonhosted.org/packages/dc/8d/6115abe97df98db6b2bd76aae395fcc941d039a7acd25f741312ced9a78f/coverage-7.8.0-cp313-cp313-manylinux_2_5_i686.manylinux1_i686.manylinux_2_17_i686.manylinux2014_i686.whl", hash = "sha256:554fec1199d93ab30adaa751db68acec2b41c5602ac944bb19187cb9a41a8067", size = 242538, upload-time = "2025-03-30T20:35:52.941Z" },
    { url = "https://files.pythonhosted.org/packages/cb/74/2f8cc196643b15bc096d60e073691dadb3dca48418f08bc78dd6e899383e/coverage-7.8.0-cp313-cp313-manylinux_2_5_x86_64.manylinux1_x86_64.manylinux_2_17_x86_64.manylinux2014_x86_64.whl", hash = "sha256:5aaeb00761f985007b38cf463b1d160a14a22c34eb3f6a39d9ad6fc27cb73008", size = 244561, upload-time = "2025-03-30T20:35:54.658Z" },
    { url = "https://files.pythonhosted.org/packages/22/70/c10c77cd77970ac965734fe3419f2c98665f6e982744a9bfb0e749d298f4/coverage-7.8.0-cp313-cp313-musllinux_1_2_aarch64.whl", hash = "sha256:581a40c7b94921fffd6457ffe532259813fc68eb2bdda60fa8cc343414ce3733", size = 244633, upload-time = "2025-03-30T20:35:56.221Z" },
    { url = "https://files.pythonhosted.org/packages/38/5a/4f7569d946a07c952688debee18c2bb9ab24f88027e3d71fd25dbc2f9dca/coverage-7.8.0-cp313-cp313-musllinux_1_2_i686.whl", hash = "sha256:f319bae0321bc838e205bf9e5bc28f0a3165f30c203b610f17ab5552cff90323", size = 242712, upload-time = "2025-03-30T20:35:57.801Z" },
    { url = "https://files.pythonhosted.org/packages/bb/a1/03a43b33f50475a632a91ea8c127f7e35e53786dbe6781c25f19fd5a65f8/coverage-7.8.0-cp313-cp313-musllinux_1_2_x86_64.whl", hash = "sha256:04bfec25a8ef1c5f41f5e7e5c842f6b615599ca8ba8391ec33a9290d9d2db3a3", size = 244000, upload-time = "2025-03-30T20:35:59.378Z" },
    { url = "https://files.pythonhosted.org/packages/6a/89/ab6c43b1788a3128e4d1b7b54214548dcad75a621f9d277b14d16a80d8a1/coverage-7.8.0-cp313-cp313-win32.whl", hash = "sha256:dd19608788b50eed889e13a5d71d832edc34fc9dfce606f66e8f9f917eef910d", size = 214195, upload-time = "2025-03-30T20:36:01.005Z" },
    { url = "https://files.pythonhosted.org/packages/12/12/6bf5f9a8b063d116bac536a7fb594fc35cb04981654cccb4bbfea5dcdfa0/coverage-7.8.0-cp313-cp313-win_amd64.whl", hash = "sha256:a9abbccd778d98e9c7e85038e35e91e67f5b520776781d9a1e2ee9d400869487", size = 214998, upload-time = "2025-03-30T20:36:03.006Z" },
    { url = "https://files.pythonhosted.org/packages/2a/e6/1e9df74ef7a1c983a9c7443dac8aac37a46f1939ae3499424622e72a6f78/coverage-7.8.0-cp313-cp313t-macosx_10_13_x86_64.whl", hash = "sha256:18c5ae6d061ad5b3e7eef4363fb27a0576012a7447af48be6c75b88494c6cf25", size = 212541, upload-time = "2025-03-30T20:36:04.638Z" },
    { url = "https://files.pythonhosted.org/packages/04/51/c32174edb7ee49744e2e81c4b1414ac9df3dacfcb5b5f273b7f285ad43f6/coverage-7.8.0-cp313-cp313t-macosx_11_0_arm64.whl", hash = "sha256:95aa6ae391a22bbbce1b77ddac846c98c5473de0372ba5c463480043a07bff42", size = 212767, upload-time = "2025-03-30T20:36:06.503Z" },
    { url = "https://files.pythonhosted.org/packages/e9/8f/f454cbdb5212f13f29d4a7983db69169f1937e869a5142bce983ded52162/coverage-7.8.0-cp313-cp313t-manylinux_2_17_aarch64.manylinux2014_aarch64.whl", hash = "sha256:e013b07ba1c748dacc2a80e69a46286ff145935f260eb8c72df7185bf048f502", size = 256997, upload-time = "2025-03-30T20:36:08.137Z" },
    { url = "https://files.pythonhosted.org/packages/e6/74/2bf9e78b321216d6ee90a81e5c22f912fc428442c830c4077b4a071db66f/coverage-7.8.0-cp313-cp313t-manylinux_2_5_i686.manylinux1_i686.manylinux_2_17_i686.manylinux2014_i686.whl", hash = "sha256:d766a4f0e5aa1ba056ec3496243150698dc0481902e2b8559314368717be82b1", size = 252708, upload-time = "2025-03-30T20:36:09.781Z" },
    { url = "https://files.pythonhosted.org/packages/92/4d/50d7eb1e9a6062bee6e2f92e78b0998848a972e9afad349b6cdde6fa9e32/coverage-7.8.0-cp313-cp313t-manylinux_2_5_x86_64.manylinux1_x86_64.manylinux_2_17_x86_64.manylinux2014_x86_64.whl", hash = "sha256:ad80e6b4a0c3cb6f10f29ae4c60e991f424e6b14219d46f1e7d442b938ee68a4", size = 255046, upload-time = "2025-03-30T20:36:11.409Z" },
    { url = "https://files.pythonhosted.org/packages/40/9e/71fb4e7402a07c4198ab44fc564d09d7d0ffca46a9fb7b0a7b929e7641bd/coverage-7.8.0-cp313-cp313t-musllinux_1_2_aarch64.whl", hash = "sha256:b87eb6fc9e1bb8f98892a2458781348fa37e6925f35bb6ceb9d4afd54ba36c73", size = 256139, upload-time = "2025-03-30T20:36:13.86Z" },
    { url = "https://files.pythonhosted.org/packages/49/1a/78d37f7a42b5beff027e807c2843185961fdae7fe23aad5a4837c93f9d25/coverage-7.8.0-cp313-cp313t-musllinux_1_2_i686.whl", hash = "sha256:d1ba00ae33be84066cfbe7361d4e04dec78445b2b88bdb734d0d1cbab916025a", size = 254307, upload-time = "2025-03-30T20:36:16.074Z" },
    { url = "https://files.pythonhosted.org/packages/58/e9/8fb8e0ff6bef5e170ee19d59ca694f9001b2ec085dc99b4f65c128bb3f9a/coverage-7.8.0-cp313-cp313t-musllinux_1_2_x86_64.whl", hash = "sha256:f3c38e4e5ccbdc9198aecc766cedbb134b2d89bf64533973678dfcf07effd883", size = 255116, upload-time = "2025-03-30T20:36:18.033Z" },
    { url = "https://files.pythonhosted.org/packages/56/b0/d968ecdbe6fe0a863de7169bbe9e8a476868959f3af24981f6a10d2b6924/coverage-7.8.0-cp313-cp313t-win32.whl", hash = "sha256:379fe315e206b14e21db5240f89dc0774bdd3e25c3c58c2c733c99eca96f1ada", size = 214909, upload-time = "2025-03-30T20:36:19.644Z" },
    { url = "https://files.pythonhosted.org/packages/87/e9/d6b7ef9fecf42dfb418d93544af47c940aa83056c49e6021a564aafbc91f/coverage-7.8.0-cp313-cp313t-win_amd64.whl", hash = "sha256:2e4b6b87bb0c846a9315e3ab4be2d52fac905100565f4b92f02c445c8799e257", size = 216068, upload-time = "2025-03-30T20:36:21.282Z" },
    { url = "https://files.pythonhosted.org/packages/59/f1/4da7717f0063a222db253e7121bd6a56f6fb1ba439dcc36659088793347c/coverage-7.8.0-py3-none-any.whl", hash = "sha256:dbf364b4c5e7bae9250528167dfe40219b62e2d573c854d74be213e1e52069f7", size = 203435, upload-time = "2025-03-30T20:36:43.61Z" },
]

[[package]]
name = "cycler"
version = "0.12.1"
source = { registry = "https://pypi.org/simple" }
sdist = { url = "https://files.pythonhosted.org/packages/a9/95/a3dbbb5028f35eafb79008e7522a75244477d2838f38cbb722248dabc2a8/cycler-0.12.1.tar.gz", hash = "sha256:88bb128f02ba341da8ef447245a9e138fae777f6a23943da4540077d3601eb1c", size = 7615, upload-time = "2023-10-07T05:32:18.335Z" }
wheels = [
    { url = "https://files.pythonhosted.org/packages/e7/05/c19819d5e3d95294a6f5947fb9b9629efb316b96de511b418c53d245aae6/cycler-0.12.1-py3-none-any.whl", hash = "sha256:85cef7cff222d8644161529808465972e51340599459b8ac3ccbac5a854e0d30", size = 8321, upload-time = "2023-10-07T05:32:16.783Z" },
]

[[package]]
name = "dask"
version = "2025.5.1"
source = { registry = "https://pypi.org/simple" }
dependencies = [
    { name = "click" },
    { name = "cloudpickle" },
    { name = "fsspec" },
    { name = "packaging" },
    { name = "partd" },
    { name = "pyyaml" },
    { name = "toolz" },
]
sdist = { url = "https://files.pythonhosted.org/packages/3d/29/05feb8e2531c46d763547c66b7f5deb39b53d99b3be1b4ddddbd1cec6567/dask-2025.5.1.tar.gz", hash = "sha256:979d9536549de0e463f4cab8a8c66c3a2ef55791cd740d07d9bf58fab1d1076a", size = 10969324, upload-time = "2025-05-20T19:54:30.688Z" }
wheels = [
    { url = "https://files.pythonhosted.org/packages/38/30/53b0844a7a4c6b041b111b24ca15cc9b8661a86fe1f6aaeb2d0d7f0fb1f2/dask-2025.5.1-py3-none-any.whl", hash = "sha256:3b85fdaa5f6f989dde49da6008415b1ae996985ebdfb1e40de2c997d9010371d", size = 1474226, upload-time = "2025-05-20T19:54:20.309Z" },
]

[package.optional-dependencies]
dataframe = [
    { name = "numpy" },
    { name = "pandas" },
    { name = "pyarrow" },
]

[[package]]
name = "dask-geopandas"
version = "0.5.0"
source = { registry = "https://pypi.org/simple" }
dependencies = [
    { name = "dask", extra = ["dataframe"] },
    { name = "geopandas" },
    { name = "packaging" },
    { name = "shapely" },
]
sdist = { url = "https://files.pythonhosted.org/packages/a6/da/ea20602a97db7bc1c4322eaf5c14b209cac9829782f17680a2c590d8f838/dask_geopandas-0.5.0.tar.gz", hash = "sha256:b1fc2a041550d609b87db9fcfad2e8217f7336e3436415da11ba9dc8437272b1", size = 63726, upload-time = "2025-06-02T20:49:19.762Z" }
wheels = [
    { url = "https://files.pythonhosted.org/packages/df/41/ea5282553f26f387a95d6c46a9d0921f53a4a09f6bb0df1bc8edaa63d557/dask_geopandas-0.5.0-py3-none-any.whl", hash = "sha256:0b6c2a8f7fae94667c4af539e591fa7fb59c5c3206188fa51e461d395ef80240", size = 55067, upload-time = "2025-06-02T20:49:18.729Z" },
]

[[package]]
name = "datapi"
version = "0.4.0"
source = { registry = "https://pypi.org/simple" }
dependencies = [
    { name = "attrs" },
    { name = "multiurl" },
    { name = "requests" },
    { name = "typing-extensions" },
]
sdist = { url = "https://files.pythonhosted.org/packages/18/0d/7c39dea40ce986c29f1c6ecfe84026895c924572c8f37329a720d2f8e280/datapi-0.4.0.tar.gz", hash = "sha256:6355544b01a51192a87016368527fc7e55429f546ff786c6042a78876d3c497f", size = 46341, upload-time = "2025-04-11T09:47:57.093Z" }
wheels = [
    { url = "https://files.pythonhosted.org/packages/fa/44/ccd9cce6d204c840abba87089d230334b84582d7bd109a6e1ded701baaa3/datapi-0.4.0-py3-none-any.whl", hash = "sha256:092a1d84b7232f2925952d64e4ee704d27555c884d5f3acf22610eacb28cccf0", size = 28495, upload-time = "2025-04-11T09:47:55.712Z" },
]

[[package]]
name = "debugpy"
version = "1.8.14"
source = { registry = "https://pypi.org/simple" }
sdist = { url = "https://files.pythonhosted.org/packages/bd/75/087fe07d40f490a78782ff3b0a30e3968936854105487decdb33446d4b0e/debugpy-1.8.14.tar.gz", hash = "sha256:7cd287184318416850aa8b60ac90105837bb1e59531898c07569d197d2ed5322", size = 1641444, upload-time = "2025-04-10T19:46:10.981Z" }
wheels = [
    { url = "https://files.pythonhosted.org/packages/d9/2a/ac2df0eda4898f29c46eb6713a5148e6f8b2b389c8ec9e425a4a1d67bf07/debugpy-1.8.14-cp312-cp312-macosx_14_0_universal2.whl", hash = "sha256:8899c17920d089cfa23e6005ad9f22582fd86f144b23acb9feeda59e84405b84", size = 2501268, upload-time = "2025-04-10T19:46:26.044Z" },
    { url = "https://files.pythonhosted.org/packages/10/53/0a0cb5d79dd9f7039169f8bf94a144ad3efa52cc519940b3b7dde23bcb89/debugpy-1.8.14-cp312-cp312-manylinux_2_5_x86_64.manylinux1_x86_64.manylinux_2_17_x86_64.manylinux2014_x86_64.whl", hash = "sha256:f6bb5c0dcf80ad5dbc7b7d6eac484e2af34bdacdf81df09b6a3e62792b722826", size = 4221077, upload-time = "2025-04-10T19:46:27.464Z" },
    { url = "https://files.pythonhosted.org/packages/f8/d5/84e01821f362327bf4828728aa31e907a2eca7c78cd7c6ec062780d249f8/debugpy-1.8.14-cp312-cp312-win32.whl", hash = "sha256:281d44d248a0e1791ad0eafdbbd2912ff0de9eec48022a5bfbc332957487ed3f", size = 5255127, upload-time = "2025-04-10T19:46:29.467Z" },
    { url = "https://files.pythonhosted.org/packages/33/16/1ed929d812c758295cac7f9cf3dab5c73439c83d9091f2d91871e648093e/debugpy-1.8.14-cp312-cp312-win_amd64.whl", hash = "sha256:5aa56ef8538893e4502a7d79047fe39b1dae08d9ae257074c6464a7b290b806f", size = 5297249, upload-time = "2025-04-10T19:46:31.538Z" },
    { url = "https://files.pythonhosted.org/packages/4d/e4/395c792b243f2367d84202dc33689aa3d910fb9826a7491ba20fc9e261f5/debugpy-1.8.14-cp313-cp313-macosx_14_0_universal2.whl", hash = "sha256:329a15d0660ee09fec6786acdb6e0443d595f64f5d096fc3e3ccf09a4259033f", size = 2485676, upload-time = "2025-04-10T19:46:32.96Z" },
    { url = "https://files.pythonhosted.org/packages/ba/f1/6f2ee3f991327ad9e4c2f8b82611a467052a0fb0e247390192580e89f7ff/debugpy-1.8.14-cp313-cp313-manylinux_2_5_x86_64.manylinux1_x86_64.manylinux_2_17_x86_64.manylinux2014_x86_64.whl", hash = "sha256:0f920c7f9af409d90f5fd26e313e119d908b0dd2952c2393cd3247a462331f15", size = 4217514, upload-time = "2025-04-10T19:46:34.336Z" },
    { url = "https://files.pythonhosted.org/packages/79/28/b9d146f8f2dc535c236ee09ad3e5ac899adb39d7a19b49f03ac95d216beb/debugpy-1.8.14-cp313-cp313-win32.whl", hash = "sha256:3784ec6e8600c66cbdd4ca2726c72d8ca781e94bce2f396cc606d458146f8f4e", size = 5254756, upload-time = "2025-04-10T19:46:36.199Z" },
    { url = "https://files.pythonhosted.org/packages/e0/62/a7b4a57013eac4ccaef6977966e6bec5c63906dd25a86e35f155952e29a1/debugpy-1.8.14-cp313-cp313-win_amd64.whl", hash = "sha256:684eaf43c95a3ec39a96f1f5195a7ff3d4144e4a18d69bb66beeb1a6de605d6e", size = 5297119, upload-time = "2025-04-10T19:46:38.141Z" },
    { url = "https://files.pythonhosted.org/packages/97/1a/481f33c37ee3ac8040d3d51fc4c4e4e7e61cb08b8bc8971d6032acc2279f/debugpy-1.8.14-py2.py3-none-any.whl", hash = "sha256:5cd9a579d553b6cb9759a7908a41988ee6280b961f24f63336835d9418216a20", size = 5256230, upload-time = "2025-04-10T19:46:54.077Z" },
]

[[package]]
name = "decorator"
version = "5.2.1"
source = { registry = "https://pypi.org/simple" }
sdist = { url = "https://files.pythonhosted.org/packages/43/fa/6d96a0978d19e17b68d634497769987b16c8f4cd0a7a05048bec693caa6b/decorator-5.2.1.tar.gz", hash = "sha256:65f266143752f734b0a7cc83c46f4618af75b8c5911b00ccb61d0ac9b6da0360", size = 56711, upload-time = "2025-02-24T04:41:34.073Z" }
wheels = [
    { url = "https://files.pythonhosted.org/packages/4e/8c/f3147f5c4b73e7550fe5f9352eaa956ae838d5c51eb58e7a25b9f3e2643b/decorator-5.2.1-py3-none-any.whl", hash = "sha256:d316bb415a2d9e2d2b3abcc4084c6502fc09240e292cd76a76afc106a1c8e04a", size = 9190, upload-time = "2025-02-24T04:41:32.565Z" },
]

[[package]]
name = "defusedxml"
version = "0.7.1"
source = { registry = "https://pypi.org/simple" }
sdist = { url = "https://files.pythonhosted.org/packages/0f/d5/c66da9b79e5bdb124974bfe172b4daf3c984ebd9c2a06e2b8a4dc7331c72/defusedxml-0.7.1.tar.gz", hash = "sha256:1bb3032db185915b62d7c6209c5a8792be6a32ab2fedacc84e01b52c51aa3e69", size = 75520, upload-time = "2021-03-08T10:59:26.269Z" }
wheels = [
    { url = "https://files.pythonhosted.org/packages/07/6c/aa3f2f849e01cb6a001cd8554a88d4c77c5c1a31c95bdf1cf9301e6d9ef4/defusedxml-0.7.1-py2.py3-none-any.whl", hash = "sha256:a352e7e428770286cc899e2542b6cdaedb2b4953ff269a210103ec58f6198a61", size = 25604, upload-time = "2021-03-08T10:59:24.45Z" },
]

[[package]]
name = "distlib"
version = "0.3.9"
source = { registry = "https://pypi.org/simple" }
sdist = { url = "https://files.pythonhosted.org/packages/0d/dd/1bec4c5ddb504ca60fc29472f3d27e8d4da1257a854e1d96742f15c1d02d/distlib-0.3.9.tar.gz", hash = "sha256:a60f20dea646b8a33f3e7772f74dc0b2d0772d2837ee1342a00645c81edf9403", size = 613923, upload-time = "2024-10-09T18:35:47.551Z" }
wheels = [
    { url = "https://files.pythonhosted.org/packages/91/a1/cf2472db20f7ce4a6be1253a81cfdf85ad9c7885ffbed7047fb72c24cf87/distlib-0.3.9-py2.py3-none-any.whl", hash = "sha256:47f8c22fd27c27e25a65601af709b38e4f0a45ea4fc2e710f65755fa8caaaf87", size = 468973, upload-time = "2024-10-09T18:35:44.272Z" },
]

[[package]]
name = "distributed"
version = "2025.5.1"
source = { registry = "https://pypi.org/simple" }
dependencies = [
    { name = "click" },
    { name = "cloudpickle" },
    { name = "dask" },
    { name = "jinja2" },
    { name = "locket" },
    { name = "msgpack" },
    { name = "packaging" },
    { name = "psutil" },
    { name = "pyyaml" },
    { name = "sortedcontainers" },
    { name = "tblib" },
    { name = "toolz" },
    { name = "tornado" },
    { name = "urllib3" },
    { name = "zict" },
]
sdist = { url = "https://files.pythonhosted.org/packages/29/ba/45950f405d023a520a4d10753ef40209a465b86c8fdc131236ec29bcb15c/distributed-2025.5.1.tar.gz", hash = "sha256:cf1d62a2c17a0a9fc1544bd10bb7afd39f22f24aaa9e3df3209c44d2cfb16703", size = 1107874, upload-time = "2025-05-20T19:54:26.005Z" }
wheels = [
    { url = "https://files.pythonhosted.org/packages/25/65/89601dcc7383f0e5109e59eab90677daa9abb260d821570cd6089c8894bf/distributed-2025.5.1-py3-none-any.whl", hash = "sha256:74782b965ddb24ce59c6441fa777e944b5962d82325cc41f228537b59bb7fbbe", size = 1014789, upload-time = "2025-05-20T19:54:21.935Z" },
]

[[package]]
name = "doc8"
version = "1.1.2"
source = { registry = "https://pypi.org/simple" }
dependencies = [
    { name = "docutils" },
    { name = "pygments" },
    { name = "restructuredtext-lint" },
    { name = "stevedore" },
]
sdist = { url = "https://files.pythonhosted.org/packages/11/28/b0a576233730b756ca1ebb422bc6199a761b826b86e93e5196dfa85331ea/doc8-1.1.2.tar.gz", hash = "sha256:1225f30144e1cc97e388dbaf7fe3e996d2897473a53a6dae268ddde21c354b98", size = 27030, upload-time = "2024-09-02T13:11:12.146Z" }
wheels = [
    { url = "https://files.pythonhosted.org/packages/0c/f1/6ffd5d76578e98a8f21ae7216b88a7212c778f665f1a8f4f8ce6f9605da4/doc8-1.1.2-py3-none-any.whl", hash = "sha256:e787b3076b391b8b49400da5d018bacafe592dfc0a04f35a9be22d0122b82b59", size = 25794, upload-time = "2024-09-02T13:11:10.83Z" },
]

[[package]]
name = "docutils"
version = "0.21.2"
source = { registry = "https://pypi.org/simple" }
sdist = { url = "https://files.pythonhosted.org/packages/ae/ed/aefcc8cd0ba62a0560c3c18c33925362d46c6075480bfa4df87b28e169a9/docutils-0.21.2.tar.gz", hash = "sha256:3a6b18732edf182daa3cd12775bbb338cf5691468f91eeeb109deff6ebfa986f", size = 2204444, upload-time = "2024-04-23T18:57:18.24Z" }
wheels = [
    { url = "https://files.pythonhosted.org/packages/8f/d7/9322c609343d929e75e7e5e6255e614fcc67572cfd083959cdef3b7aad79/docutils-0.21.2-py3-none-any.whl", hash = "sha256:dafca5b9e384f0e419294eb4d2ff9fa826435bf15f15b7bd45723e8ad76811b2", size = 587408, upload-time = "2024-04-23T18:57:14.835Z" },
]

[[package]]
name = "executing"
version = "2.2.0"
source = { registry = "https://pypi.org/simple" }
sdist = { url = "https://files.pythonhosted.org/packages/91/50/a9d80c47ff289c611ff12e63f7c5d13942c65d68125160cefd768c73e6e4/executing-2.2.0.tar.gz", hash = "sha256:5d108c028108fe2551d1a7b2e8b713341e2cb4fc0aa7dcf966fa4327a5226755", size = 978693, upload-time = "2025-01-22T15:41:29.403Z" }
wheels = [
    { url = "https://files.pythonhosted.org/packages/7b/8f/c4d9bafc34ad7ad5d8dc16dd1347ee0e507a52c3adb6bfa8887e1c6a26ba/executing-2.2.0-py2.py3-none-any.whl", hash = "sha256:11387150cad388d62750327a53d3339fad4888b39a6fe233c3afbb54ecffd3aa", size = 26702, upload-time = "2025-01-22T15:41:25.929Z" },
]

[[package]]
name = "fastjsonschema"
version = "2.21.1"
source = { registry = "https://pypi.org/simple" }
sdist = { url = "https://files.pythonhosted.org/packages/8b/50/4b769ce1ac4071a1ef6d86b1a3fb56cdc3a37615e8c5519e1af96cdac366/fastjsonschema-2.21.1.tar.gz", hash = "sha256:794d4f0a58f848961ba16af7b9c85a3e88cd360df008c59aac6fc5ae9323b5d4", size = 373939, upload-time = "2024-12-02T10:55:15.133Z" }
wheels = [
    { url = "https://files.pythonhosted.org/packages/90/2b/0817a2b257fe88725c25589d89aec060581aabf668707a8d03b2e9e0cb2a/fastjsonschema-2.21.1-py3-none-any.whl", hash = "sha256:c9e5b7e908310918cf494a434eeb31384dd84a98b57a30bcb1f535015b554667", size = 23924, upload-time = "2024-12-02T10:55:07.599Z" },
]

[[package]]
name = "filelock"
version = "3.18.0"
source = { registry = "https://pypi.org/simple" }
sdist = { url = "https://files.pythonhosted.org/packages/0a/10/c23352565a6544bdc5353e0b15fc1c563352101f30e24bf500207a54df9a/filelock-3.18.0.tar.gz", hash = "sha256:adbc88eabb99d2fec8c9c1b229b171f18afa655400173ddc653d5d01501fb9f2", size = 18075, upload-time = "2025-03-14T07:11:40.47Z" }
wheels = [
    { url = "https://files.pythonhosted.org/packages/4d/36/2a115987e2d8c300a974597416d9de88f2444426de9571f4b59b2cca3acc/filelock-3.18.0-py3-none-any.whl", hash = "sha256:c401f4f8377c4464e6db25fff06205fd89bdd83b65eb0488ed1b160f780e21de", size = 16215, upload-time = "2025-03-14T07:11:39.145Z" },
]

[[package]]
name = "fonttools"
version = "4.58.4"
source = { registry = "https://pypi.org/simple" }
sdist = { url = "https://files.pythonhosted.org/packages/2e/5a/1124b2c8cb3a8015faf552e92714040bcdbc145dfa29928891b02d147a18/fonttools-4.58.4.tar.gz", hash = "sha256:928a8009b9884ed3aae17724b960987575155ca23c6f0b8146e400cc9e0d44ba", size = 3525026, upload-time = "2025-06-13T17:25:15.426Z" }
wheels = [
    { url = "https://files.pythonhosted.org/packages/04/3c/1d1792bfe91ef46f22a3d23b4deb514c325e73c17d4f196b385b5e2faf1c/fonttools-4.58.4-cp312-cp312-macosx_10_13_universal2.whl", hash = "sha256:462211c0f37a278494e74267a994f6be9a2023d0557aaa9ecbcbfce0f403b5a6", size = 2754082, upload-time = "2025-06-13T17:24:24.862Z" },
    { url = "https://files.pythonhosted.org/packages/2a/1f/2b261689c901a1c3bc57a6690b0b9fc21a9a93a8b0c83aae911d3149f34e/fonttools-4.58.4-cp312-cp312-macosx_10_13_x86_64.whl", hash = "sha256:0c7a12fb6f769165547f00fcaa8d0df9517603ae7e04b625e5acb8639809b82d", size = 2321677, upload-time = "2025-06-13T17:24:26.815Z" },
    { url = "https://files.pythonhosted.org/packages/fe/6b/4607add1755a1e6581ae1fc0c9a640648e0d9cdd6591cc2d581c2e07b8c3/fonttools-4.58.4-cp312-cp312-manylinux1_x86_64.manylinux2014_x86_64.manylinux_2_17_x86_64.manylinux_2_5_x86_64.whl", hash = "sha256:2d42c63020a922154add0a326388a60a55504629edc3274bc273cd3806b4659f", size = 4896354, upload-time = "2025-06-13T17:24:28.428Z" },
    { url = "https://files.pythonhosted.org/packages/cd/95/34b4f483643d0cb11a1f830b72c03fdd18dbd3792d77a2eb2e130a96fada/fonttools-4.58.4-cp312-cp312-manylinux2014_aarch64.manylinux_2_17_aarch64.manylinux_2_28_aarch64.whl", hash = "sha256:8f2b4e6fd45edc6805f5f2c355590b092ffc7e10a945bd6a569fc66c1d2ae7aa", size = 4941633, upload-time = "2025-06-13T17:24:30.568Z" },
    { url = "https://files.pythonhosted.org/packages/81/ac/9bafbdb7694059c960de523e643fa5a61dd2f698f3f72c0ca18ae99257c7/fonttools-4.58.4-cp312-cp312-musllinux_1_2_aarch64.whl", hash = "sha256:f155b927f6efb1213a79334e4cb9904d1e18973376ffc17a0d7cd43d31981f1e", size = 4886170, upload-time = "2025-06-13T17:24:32.724Z" },
    { url = "https://files.pythonhosted.org/packages/ae/44/a3a3b70d5709405f7525bb7cb497b4e46151e0c02e3c8a0e40e5e9fe030b/fonttools-4.58.4-cp312-cp312-musllinux_1_2_x86_64.whl", hash = "sha256:e38f687d5de97c7fb7da3e58169fb5ba349e464e141f83c3c2e2beb91d317816", size = 5037851, upload-time = "2025-06-13T17:24:35.034Z" },
    { url = "https://files.pythonhosted.org/packages/21/cb/e8923d197c78969454eb876a4a55a07b59c9c4c46598f02b02411dc3b45c/fonttools-4.58.4-cp312-cp312-win32.whl", hash = "sha256:636c073b4da9db053aa683db99580cac0f7c213a953b678f69acbca3443c12cc", size = 2187428, upload-time = "2025-06-13T17:24:36.996Z" },
    { url = "https://files.pythonhosted.org/packages/46/e6/fe50183b1a0e1018e7487ee740fa8bb127b9f5075a41e20d017201e8ab14/fonttools-4.58.4-cp312-cp312-win_amd64.whl", hash = "sha256:82e8470535743409b30913ba2822e20077acf9ea70acec40b10fcf5671dceb58", size = 2236649, upload-time = "2025-06-13T17:24:38.985Z" },
    { url = "https://files.pythonhosted.org/packages/d4/4f/c05cab5fc1a4293e6bc535c6cb272607155a0517700f5418a4165b7f9ec8/fonttools-4.58.4-cp313-cp313-macosx_10_13_universal2.whl", hash = "sha256:5f4a64846495c543796fa59b90b7a7a9dff6839bd852741ab35a71994d685c6d", size = 2745197, upload-time = "2025-06-13T17:24:40.645Z" },
    { url = "https://files.pythonhosted.org/packages/3e/d3/49211b1f96ae49308f4f78ca7664742377a6867f00f704cdb31b57e4b432/fonttools-4.58.4-cp313-cp313-macosx_10_13_x86_64.whl", hash = "sha256:e80661793a5d4d7ad132a2aa1eae2e160fbdbb50831a0edf37c7c63b2ed36574", size = 2317272, upload-time = "2025-06-13T17:24:43.428Z" },
    { url = "https://files.pythonhosted.org/packages/b2/11/c9972e46a6abd752a40a46960e431c795ad1f306775fc1f9e8c3081a1274/fonttools-4.58.4-cp313-cp313-manylinux1_x86_64.manylinux2014_x86_64.manylinux_2_17_x86_64.manylinux_2_5_x86_64.whl", hash = "sha256:fe5807fc64e4ba5130f1974c045a6e8d795f3b7fb6debfa511d1773290dbb76b", size = 4877184, upload-time = "2025-06-13T17:24:45.527Z" },
    { url = "https://files.pythonhosted.org/packages/ea/24/5017c01c9ef8df572cc9eaf9f12be83ad8ed722ff6dc67991d3d752956e4/fonttools-4.58.4-cp313-cp313-manylinux2014_aarch64.manylinux_2_17_aarch64.manylinux_2_28_aarch64.whl", hash = "sha256:b610b9bef841cb8f4b50472494158b1e347d15cad56eac414c722eda695a6cfd", size = 4939445, upload-time = "2025-06-13T17:24:47.647Z" },
    { url = "https://files.pythonhosted.org/packages/79/b0/538cc4d0284b5a8826b4abed93a69db52e358525d4b55c47c8cef3669767/fonttools-4.58.4-cp313-cp313-musllinux_1_2_aarch64.whl", hash = "sha256:2daa7f0e213c38f05f054eb5e1730bd0424aebddbeac094489ea1585807dd187", size = 4878800, upload-time = "2025-06-13T17:24:49.766Z" },
    { url = "https://files.pythonhosted.org/packages/5a/9b/a891446b7a8250e65bffceb248508587958a94db467ffd33972723ab86c9/fonttools-4.58.4-cp313-cp313-musllinux_1_2_x86_64.whl", hash = "sha256:66cccb6c0b944496b7f26450e9a66e997739c513ffaac728d24930df2fd9d35b", size = 5021259, upload-time = "2025-06-13T17:24:51.754Z" },
    { url = "https://files.pythonhosted.org/packages/17/b2/c4d2872cff3ace3ddd1388bf15b76a1d8d5313f0a61f234e9aed287e674d/fonttools-4.58.4-cp313-cp313-win32.whl", hash = "sha256:94d2aebb5ca59a5107825520fde596e344652c1f18170ef01dacbe48fa60c889", size = 2185824, upload-time = "2025-06-13T17:24:54.324Z" },
    { url = "https://files.pythonhosted.org/packages/98/57/cddf8bcc911d4f47dfca1956c1e3aeeb9f7c9b8e88b2a312fe8c22714e0b/fonttools-4.58.4-cp313-cp313-win_amd64.whl", hash = "sha256:b554bd6e80bba582fd326ddab296e563c20c64dca816d5e30489760e0c41529f", size = 2236382, upload-time = "2025-06-13T17:24:56.291Z" },
    { url = "https://files.pythonhosted.org/packages/0b/2f/c536b5b9bb3c071e91d536a4d11f969e911dbb6b227939f4c5b0bca090df/fonttools-4.58.4-py3-none-any.whl", hash = "sha256:a10ce13a13f26cbb9f37512a4346bb437ad7e002ff6fa966a7ce7ff5ac3528bd", size = 1114660, upload-time = "2025-06-13T17:25:13.321Z" },
]

[[package]]
name = "fsspec"
version = "2025.3.2"
source = { registry = "https://pypi.org/simple" }
sdist = { url = "https://files.pythonhosted.org/packages/45/d8/8425e6ba5fcec61a1d16e41b1b71d2bf9344f1fe48012c2b48b9620feae5/fsspec-2025.3.2.tar.gz", hash = "sha256:e52c77ef398680bbd6a98c0e628fbc469491282981209907bbc8aea76a04fdc6", size = 299281, upload-time = "2025-03-31T15:27:08.524Z" }
wheels = [
    { url = "https://files.pythonhosted.org/packages/44/4b/e0cfc1a6f17e990f3e64b7d941ddc4acdc7b19d6edd51abf495f32b1a9e4/fsspec-2025.3.2-py3-none-any.whl", hash = "sha256:2daf8dc3d1dfa65b6aa37748d112773a7a08416f6c70d96b264c96476ecaf711", size = 194435, upload-time = "2025-03-31T15:27:07.028Z" },
]

[[package]]
name = "geopandas"
version = "1.1.0"
source = { registry = "https://pypi.org/simple" }
dependencies = [
    { name = "numpy" },
    { name = "packaging" },
    { name = "pandas" },
    { name = "pyogrio" },
    { name = "pyproj" },
    { name = "shapely" },
]
sdist = { url = "https://files.pythonhosted.org/packages/98/ca/e62641e5391285cda854c2802e706e6686f62fc9d919ecf78ff7f8d42654/geopandas-1.1.0.tar.gz", hash = "sha256:d176b084170539044ce7554a1219a4433fa1bfba94035b5a519c8986330e429e", size = 331955, upload-time = "2025-06-01T16:54:30.854Z" }
wheels = [
    { url = "https://files.pythonhosted.org/packages/be/82/79e02a0e5dd4aca81894842b9d6522624a40048a913c6384efb2987a4144/geopandas-1.1.0-py3-none-any.whl", hash = "sha256:b19b18bdc736ee05b237f5e9184211c452768a4c883f7d7f8421b0cbe1da5875", size = 338014, upload-time = "2025-06-01T16:54:29.239Z" },
]

[[package]]
name = "h5netcdf"
version = "1.6.1"
source = { registry = "https://pypi.org/simple" }
dependencies = [
    { name = "h5py" },
    { name = "packaging" },
]
sdist = { url = "https://files.pythonhosted.org/packages/34/6d/c1b8e48fccbb588c23033bf219a3190a50813857d78a4c1aae2e1f3969e9/h5netcdf-1.6.1.tar.gz", hash = "sha256:7ef4ecd811374d94d29ac5e7f7db71ff59b55ef8eeefbe4ccc2c316853d31894", size = 64456, upload-time = "2025-03-07T14:51:24.322Z" }
wheels = [
    { url = "https://files.pythonhosted.org/packages/b2/fc/e73747f3dd31906bfbb78c76069f67d91525fefa28492a1f949cbb4a3c7f/h5netcdf-1.6.1-py3-none-any.whl", hash = "sha256:1ec75cabd6ab50c6e7109d0c6595eb2960ba0e79fef2257607ab80838d84e6f6", size = 49561, upload-time = "2025-03-07T14:51:22.863Z" },
]

[[package]]
name = "h5py"
version = "3.13.0"
source = { registry = "https://pypi.org/simple" }
dependencies = [
    { name = "numpy" },
]
sdist = { url = "https://files.pythonhosted.org/packages/03/2e/a22d6a8bfa6f8be33e7febd985680fba531562795f0a9077ed1eb047bfb0/h5py-3.13.0.tar.gz", hash = "sha256:1870e46518720023da85d0895a1960ff2ce398c5671eac3b1a41ec696b7105c3", size = 414876, upload-time = "2025-02-18T16:04:01.824Z" }
wheels = [
    { url = "https://files.pythonhosted.org/packages/d8/20/438f6366ba4ded80eadb38f8927f5e2cd6d2e087179552f20ae3dbcd5d5b/h5py-3.13.0-cp312-cp312-macosx_10_13_x86_64.whl", hash = "sha256:477c58307b6b9a2509c59c57811afb9f598aedede24a67da808262dfa0ee37b4", size = 3384442, upload-time = "2025-02-18T16:02:56.545Z" },
    { url = "https://files.pythonhosted.org/packages/10/13/cc1cb7231399617d9951233eb12fddd396ff5d4f7f057ee5d2b1ca0ee7e7/h5py-3.13.0-cp312-cp312-macosx_11_0_arm64.whl", hash = "sha256:57c4c74f627c616f02b7aec608a8c706fe08cb5b0ba7c08555a4eb1dde20805a", size = 2917567, upload-time = "2025-02-18T16:03:00.079Z" },
    { url = "https://files.pythonhosted.org/packages/9e/d9/aed99e1c858dc698489f916eeb7c07513bc864885d28ab3689d572ba0ea0/h5py-3.13.0-cp312-cp312-manylinux_2_17_aarch64.manylinux2014_aarch64.whl", hash = "sha256:357e6dc20b101a805ccfd0024731fbaf6e8718c18c09baf3b5e4e9d198d13fca", size = 4669544, upload-time = "2025-02-18T16:03:05.675Z" },
    { url = "https://files.pythonhosted.org/packages/a7/da/3c137006ff5f0433f0fb076b1ebe4a7bf7b5ee1e8811b5486af98b500dd5/h5py-3.13.0-cp312-cp312-manylinux_2_17_x86_64.manylinux2014_x86_64.whl", hash = "sha256:d6f13f9b5ce549448c01e4dfe08ea8d1772e6078799af2c1c8d09e941230a90d", size = 4932139, upload-time = "2025-02-18T16:03:10.129Z" },
    { url = "https://files.pythonhosted.org/packages/25/61/d897952629cae131c19d4c41b2521e7dd6382f2d7177c87615c2e6dced1a/h5py-3.13.0-cp312-cp312-win_amd64.whl", hash = "sha256:21daf38171753899b5905f3d82c99b0b1ec2cbbe282a037cad431feb620e62ec", size = 2954179, upload-time = "2025-02-18T16:03:13.716Z" },
    { url = "https://files.pythonhosted.org/packages/60/43/f276f27921919a9144074320ce4ca40882fc67b3cfee81c3f5c7df083e97/h5py-3.13.0-cp313-cp313-macosx_10_13_x86_64.whl", hash = "sha256:e520ec76de00943dd017c8ea3f354fa1d2f542eac994811943a8faedf2a7d5cb", size = 3358040, upload-time = "2025-02-18T16:03:20.579Z" },
    { url = "https://files.pythonhosted.org/packages/1b/86/ad4a4cf781b08d4572be8bbdd8f108bb97b266a14835c640dc43dafc0729/h5py-3.13.0-cp313-cp313-macosx_11_0_arm64.whl", hash = "sha256:e79d8368cd9295045956bfb436656bea3f915beaa11d342e9f79f129f5178763", size = 2892766, upload-time = "2025-02-18T16:03:26.831Z" },
    { url = "https://files.pythonhosted.org/packages/69/84/4c6367d6b58deaf0fa84999ec819e7578eee96cea6cbd613640d0625ed5e/h5py-3.13.0-cp313-cp313-manylinux_2_17_aarch64.manylinux2014_aarch64.whl", hash = "sha256:56dd172d862e850823c4af02dc4ddbc308f042b85472ffdaca67f1598dff4a57", size = 4664255, upload-time = "2025-02-18T16:03:31.903Z" },
    { url = "https://files.pythonhosted.org/packages/fd/41/bc2df86b72965775f6d621e0ee269a5f3ac23e8f870abf519de9c7d93b4d/h5py-3.13.0-cp313-cp313-manylinux_2_17_x86_64.manylinux2014_x86_64.whl", hash = "sha256:be949b46b7388074c5acae017fbbe3e5ba303fd9daaa52157fdfef30bbdacadd", size = 4927580, upload-time = "2025-02-18T16:03:36.429Z" },
    { url = "https://files.pythonhosted.org/packages/97/34/165b87ea55184770a0c1fcdb7e017199974ad2e271451fd045cfe35f3add/h5py-3.13.0-cp313-cp313-win_amd64.whl", hash = "sha256:4f97ecde7ac6513b21cd95efdfc38dc6d19f96f6ca6f2a30550e94e551458e0a", size = 2940890, upload-time = "2025-02-18T16:03:41.037Z" },
]

[[package]]
name = "identify"
version = "2.6.10"
source = { registry = "https://pypi.org/simple" }
sdist = { url = "https://files.pythonhosted.org/packages/0c/83/b6ea0334e2e7327084a46aaaf71f2146fc061a192d6518c0d020120cd0aa/identify-2.6.10.tar.gz", hash = "sha256:45e92fd704f3da71cc3880036633f48b4b7265fd4de2b57627cb157216eb7eb8", size = 99201, upload-time = "2025-04-19T15:10:38.32Z" }
wheels = [
    { url = "https://files.pythonhosted.org/packages/2b/d3/85feeba1d097b81a44bcffa6a0beab7b4dfffe78e82fc54978d3ac380736/identify-2.6.10-py2.py3-none-any.whl", hash = "sha256:5f34248f54136beed1a7ba6a6b5c4b6cf21ff495aac7c359e1ef831ae3b8ab25", size = 99101, upload-time = "2025-04-19T15:10:36.701Z" },
]

[[package]]
name = "idna"
version = "3.10"
source = { registry = "https://pypi.org/simple" }
sdist = { url = "https://files.pythonhosted.org/packages/f1/70/7703c29685631f5a7590aa73f1f1d3fa9a380e654b86af429e0934a32f7d/idna-3.10.tar.gz", hash = "sha256:12f65c9b470abda6dc35cf8e63cc574b1c52b11df2c86030af0ac09b01b13ea9", size = 190490, upload-time = "2024-09-15T18:07:39.745Z" }
wheels = [
    { url = "https://files.pythonhosted.org/packages/76/c6/c88e154df9c4e1a2a66ccf0005a88dfb2650c1dffb6f5ce603dfbd452ce3/idna-3.10-py3-none-any.whl", hash = "sha256:946d195a0d259cbba61165e88e65941f16e9b36ea6ddb97f00452bae8b1287d3", size = 70442, upload-time = "2024-09-15T18:07:37.964Z" },
]

[[package]]
name = "imagesize"
version = "1.4.1"
source = { registry = "https://pypi.org/simple" }
sdist = { url = "https://files.pythonhosted.org/packages/a7/84/62473fb57d61e31fef6e36d64a179c8781605429fd927b5dd608c997be31/imagesize-1.4.1.tar.gz", hash = "sha256:69150444affb9cb0d5cc5a92b3676f0b2fb7cd9ae39e947a5e11a36b4497cd4a", size = 1280026, upload-time = "2022-07-01T12:21:05.687Z" }
wheels = [
    { url = "https://files.pythonhosted.org/packages/ff/62/85c4c919272577931d407be5ba5d71c20f0b616d31a0befe0ae45bb79abd/imagesize-1.4.1-py2.py3-none-any.whl", hash = "sha256:0d8d18d08f840c19d0ee7ca1fd82490fdc3729b7ac93f49870406ddde8ef8d8b", size = 8769, upload-time = "2022-07-01T12:21:02.467Z" },
]

[[package]]
name = "iniconfig"
version = "2.1.0"
source = { registry = "https://pypi.org/simple" }
sdist = { url = "https://files.pythonhosted.org/packages/f2/97/ebf4da567aa6827c909642694d71c9fcf53e5b504f2d96afea02718862f3/iniconfig-2.1.0.tar.gz", hash = "sha256:3abbd2e30b36733fee78f9c7f7308f2d0050e88f0087fd25c2645f63c773e1c7", size = 4793, upload-time = "2025-03-19T20:09:59.721Z" }
wheels = [
    { url = "https://files.pythonhosted.org/packages/2c/e1/e6716421ea10d38022b952c159d5161ca1193197fb744506875fbb87ea7b/iniconfig-2.1.0-py3-none-any.whl", hash = "sha256:9deba5723312380e77435581c6bf4935c94cbfab9b1ed33ef8d238ea168eb760", size = 6050, upload-time = "2025-03-19T20:10:01.071Z" },
]

[[package]]
name = "ipykernel"
version = "6.29.5"
source = { registry = "https://pypi.org/simple" }
dependencies = [
    { name = "appnope", marker = "sys_platform == 'darwin'" },
    { name = "comm" },
    { name = "debugpy" },
    { name = "ipython" },
    { name = "jupyter-client" },
    { name = "jupyter-core" },
    { name = "matplotlib-inline" },
    { name = "nest-asyncio" },
    { name = "packaging" },
    { name = "psutil" },
    { name = "pyzmq" },
    { name = "tornado" },
    { name = "traitlets" },
]
sdist = { url = "https://files.pythonhosted.org/packages/e9/5c/67594cb0c7055dc50814b21731c22a601101ea3b1b50a9a1b090e11f5d0f/ipykernel-6.29.5.tar.gz", hash = "sha256:f093a22c4a40f8828f8e330a9c297cb93dcab13bd9678ded6de8e5cf81c56215", size = 163367, upload-time = "2024-07-01T14:07:22.543Z" }
wheels = [
    { url = "https://files.pythonhosted.org/packages/94/5c/368ae6c01c7628438358e6d337c19b05425727fbb221d2a3c4303c372f42/ipykernel-6.29.5-py3-none-any.whl", hash = "sha256:afdb66ba5aa354b09b91379bac28ae4afebbb30e8b39510c9690afb7a10421b5", size = 117173, upload-time = "2024-07-01T14:07:19.603Z" },
]

[[package]]
name = "ipython"
version = "9.3.0"
source = { registry = "https://pypi.org/simple" }
dependencies = [
    { name = "colorama", marker = "sys_platform == 'win32'" },
    { name = "decorator" },
    { name = "ipython-pygments-lexers" },
    { name = "jedi" },
    { name = "matplotlib-inline" },
    { name = "pexpect", marker = "sys_platform != 'emscripten' and sys_platform != 'win32'" },
    { name = "prompt-toolkit" },
    { name = "pygments" },
    { name = "stack-data" },
    { name = "traitlets" },
]
sdist = { url = "https://files.pythonhosted.org/packages/dc/09/4c7e06b96fbd203e06567b60fb41b06db606b6a82db6db7b2c85bb72a15c/ipython-9.3.0.tar.gz", hash = "sha256:79eb896f9f23f50ad16c3bc205f686f6e030ad246cc309c6279a242b14afe9d8", size = 4426460, upload-time = "2025-05-31T16:34:55.678Z" }
wheels = [
    { url = "https://files.pythonhosted.org/packages/3c/99/9ed3d52d00f1846679e3aa12e2326ac7044b5e7f90dc822b60115fa533ca/ipython-9.3.0-py3-none-any.whl", hash = "sha256:1a0b6dd9221a1f5dddf725b57ac0cb6fddc7b5f470576231ae9162b9b3455a04", size = 605320, upload-time = "2025-05-31T16:34:52.154Z" },
]

[[package]]
name = "ipython-pygments-lexers"
version = "1.1.1"
source = { registry = "https://pypi.org/simple" }
dependencies = [
    { name = "pygments" },
]
sdist = { url = "https://files.pythonhosted.org/packages/ef/4c/5dd1d8af08107f88c7f741ead7a40854b8ac24ddf9ae850afbcf698aa552/ipython_pygments_lexers-1.1.1.tar.gz", hash = "sha256:09c0138009e56b6854f9535736f4171d855c8c08a563a0dcd8022f78355c7e81", size = 8393, upload-time = "2025-01-17T11:24:34.505Z" }
wheels = [
    { url = "https://files.pythonhosted.org/packages/d9/33/1f075bf72b0b747cb3288d011319aaf64083cf2efef8354174e3ed4540e2/ipython_pygments_lexers-1.1.1-py3-none-any.whl", hash = "sha256:a9462224a505ade19a605f71f8fa63c2048833ce50abc86768a0d81d876dc81c", size = 8074, upload-time = "2025-01-17T11:24:33.271Z" },
]

[[package]]
name = "ipywidgets"
version = "8.1.7"
source = { registry = "https://pypi.org/simple" }
dependencies = [
    { name = "comm" },
    { name = "ipython" },
    { name = "jupyterlab-widgets" },
    { name = "traitlets" },
    { name = "widgetsnbextension" },
]
sdist = { url = "https://files.pythonhosted.org/packages/3e/48/d3dbac45c2814cb73812f98dd6b38bbcc957a4e7bb31d6ea9c03bf94ed87/ipywidgets-8.1.7.tar.gz", hash = "sha256:15f1ac050b9ccbefd45dccfbb2ef6bed0029d8278682d569d71b8dd96bee0376", size = 116721, upload-time = "2025-05-05T12:42:03.489Z" }
wheels = [
    { url = "https://files.pythonhosted.org/packages/58/6a/9166369a2f092bd286d24e6307de555d63616e8ddb373ebad2b5635ca4cd/ipywidgets-8.1.7-py3-none-any.whl", hash = "sha256:764f2602d25471c213919b8a1997df04bef869251db4ca8efba1b76b1bd9f7bb", size = 139806, upload-time = "2025-05-05T12:41:56.833Z" },
]

[[package]]
name = "jedi"
version = "0.19.2"
source = { registry = "https://pypi.org/simple" }
dependencies = [
    { name = "parso" },
]
sdist = { url = "https://files.pythonhosted.org/packages/72/3a/79a912fbd4d8dd6fbb02bf69afd3bb72cf0c729bb3063c6f4498603db17a/jedi-0.19.2.tar.gz", hash = "sha256:4770dc3de41bde3966b02eb84fbcf557fb33cce26ad23da12c742fb50ecb11f0", size = 1231287, upload-time = "2024-11-11T01:41:42.873Z" }
wheels = [
    { url = "https://files.pythonhosted.org/packages/c0/5a/9cac0c82afec3d09ccd97c8b6502d48f165f9124db81b4bcb90b4af974ee/jedi-0.19.2-py2.py3-none-any.whl", hash = "sha256:a8ef22bde8490f57fe5c7681a3c83cb58874daf72b4784de3cce5b6ef6edb5b9", size = 1572278, upload-time = "2024-11-11T01:41:40.175Z" },
]

[[package]]
name = "jinja2"
version = "3.1.6"
source = { registry = "https://pypi.org/simple" }
dependencies = [
    { name = "markupsafe" },
]
sdist = { url = "https://files.pythonhosted.org/packages/df/bf/f7da0350254c0ed7c72f3e33cef02e048281fec7ecec5f032d4aac52226b/jinja2-3.1.6.tar.gz", hash = "sha256:0137fb05990d35f1275a587e9aee6d56da821fc83491a0fb838183be43f66d6d", size = 245115, upload-time = "2025-03-05T20:05:02.478Z" }
wheels = [
    { url = "https://files.pythonhosted.org/packages/62/a1/3d680cbfd5f4b8f15abc1d571870c5fc3e594bb582bc3b64ea099db13e56/jinja2-3.1.6-py3-none-any.whl", hash = "sha256:85ece4451f492d0c13c5dd7c13a64681a86afae63a5f347908daf103ce6d2f67", size = 134899, upload-time = "2025-03-05T20:05:00.369Z" },
]

[[package]]
name = "jsonschema"
version = "4.24.0"
source = { registry = "https://pypi.org/simple" }
dependencies = [
    { name = "attrs" },
    { name = "jsonschema-specifications" },
    { name = "referencing" },
    { name = "rpds-py" },
]
sdist = { url = "https://files.pythonhosted.org/packages/bf/d3/1cf5326b923a53515d8f3a2cd442e6d7e94fcc444716e879ea70a0ce3177/jsonschema-4.24.0.tar.gz", hash = "sha256:0b4e8069eb12aedfa881333004bccaec24ecef5a8a6a4b6df142b2cc9599d196", size = 353480, upload-time = "2025-05-26T18:48:10.459Z" }
wheels = [
    { url = "https://files.pythonhosted.org/packages/a2/3d/023389198f69c722d039351050738d6755376c8fd343e91dc493ea485905/jsonschema-4.24.0-py3-none-any.whl", hash = "sha256:a462455f19f5faf404a7902952b6f0e3ce868f3ee09a359b05eca6673bd8412d", size = 88709, upload-time = "2025-05-26T18:48:08.417Z" },
]

[[package]]
name = "jsonschema-specifications"
version = "2025.4.1"
source = { registry = "https://pypi.org/simple" }
dependencies = [
    { name = "referencing" },
]
sdist = { url = "https://files.pythonhosted.org/packages/bf/ce/46fbd9c8119cfc3581ee5643ea49464d168028cfb5caff5fc0596d0cf914/jsonschema_specifications-2025.4.1.tar.gz", hash = "sha256:630159c9f4dbea161a6a2205c3011cc4f18ff381b189fff48bb39b9bf26ae608", size = 15513, upload-time = "2025-04-23T12:34:07.418Z" }
wheels = [
    { url = "https://files.pythonhosted.org/packages/01/0e/b27cdbaccf30b890c40ed1da9fd4a3593a5cf94dae54fb34f8a4b74fcd3f/jsonschema_specifications-2025.4.1-py3-none-any.whl", hash = "sha256:4653bffbd6584f7de83a67e0d620ef16900b390ddc7939d56684d6c81e33f1af", size = 18437, upload-time = "2025-04-23T12:34:05.422Z" },
]

[[package]]
name = "jupyter-client"
version = "8.6.3"
source = { registry = "https://pypi.org/simple" }
dependencies = [
    { name = "jupyter-core" },
    { name = "python-dateutil" },
    { name = "pyzmq" },
    { name = "tornado" },
    { name = "traitlets" },
]
sdist = { url = "https://files.pythonhosted.org/packages/71/22/bf9f12fdaeae18019a468b68952a60fe6dbab5d67cd2a103cac7659b41ca/jupyter_client-8.6.3.tar.gz", hash = "sha256:35b3a0947c4a6e9d589eb97d7d4cd5e90f910ee73101611f01283732bd6d9419", size = 342019, upload-time = "2024-09-17T10:44:17.613Z" }
wheels = [
    { url = "https://files.pythonhosted.org/packages/11/85/b0394e0b6fcccd2c1eeefc230978a6f8cb0c5df1e4cd3e7625735a0d7d1e/jupyter_client-8.6.3-py3-none-any.whl", hash = "sha256:e8a19cc986cc45905ac3362915f410f3af85424b4c0905e94fa5f2cb08e8f23f", size = 106105, upload-time = "2024-09-17T10:44:15.218Z" },
]

[[package]]
name = "jupyter-core"
version = "5.8.1"
source = { registry = "https://pypi.org/simple" }
dependencies = [
    { name = "platformdirs" },
    { name = "pywin32", marker = "platform_python_implementation != 'PyPy' and sys_platform == 'win32'" },
    { name = "traitlets" },
]
sdist = { url = "https://files.pythonhosted.org/packages/99/1b/72906d554acfeb588332eaaa6f61577705e9ec752ddb486f302dafa292d9/jupyter_core-5.8.1.tar.gz", hash = "sha256:0a5f9706f70e64786b75acba995988915ebd4601c8a52e534a40b51c95f59941", size = 88923, upload-time = "2025-05-27T07:38:16.655Z" }
wheels = [
    { url = "https://files.pythonhosted.org/packages/2f/57/6bffd4b20b88da3800c5d691e0337761576ee688eb01299eae865689d2df/jupyter_core-5.8.1-py3-none-any.whl", hash = "sha256:c28d268fc90fb53f1338ded2eb410704c5449a358406e8a948b75706e24863d0", size = 28880, upload-time = "2025-05-27T07:38:15.137Z" },
]

[[package]]
name = "jupyter-sphinx"
version = "0.5.3"
source = { registry = "https://pypi.org/simple" }
dependencies = [
    { name = "ipykernel" },
    { name = "ipython" },
    { name = "ipywidgets" },
    { name = "nbconvert" },
    { name = "nbformat" },
    { name = "sphinx" },
]
sdist = { url = "https://files.pythonhosted.org/packages/1a/b5/40f540cc9e54ee829f79daac43456a8d5ab4b70c8d26f0b9eca0dfcb4ad5/jupyter_sphinx-0.5.3.tar.gz", hash = "sha256:2e23699a3a1cf5db31b10981da5aa32606ee730f6b73a844d1e76d800756af56", size = 17532, upload-time = "2023-12-28T12:19:41.047Z" }
wheels = [
    { url = "https://files.pythonhosted.org/packages/6f/1c/45251d4b9624e42b9e4f369dae2a64f5ea19b9387ba492ceb7be65343dda/jupyter_sphinx-0.5.3-py3-none-any.whl", hash = "sha256:a67b3208d4da5b3508dbb8260d3b359ae476c36c6c642747b78a2520e5be0b05", size = 21918, upload-time = "2023-12-28T12:19:39.38Z" },
]

[[package]]
name = "jupyterlab-pygments"
version = "0.3.0"
source = { registry = "https://pypi.org/simple" }
sdist = { url = "https://files.pythonhosted.org/packages/90/51/9187be60d989df97f5f0aba133fa54e7300f17616e065d1ada7d7646b6d6/jupyterlab_pygments-0.3.0.tar.gz", hash = "sha256:721aca4d9029252b11cfa9d185e5b5af4d54772bb8072f9b7036f4170054d35d", size = 512900, upload-time = "2023-11-23T09:26:37.44Z" }
wheels = [
    { url = "https://files.pythonhosted.org/packages/b1/dd/ead9d8ea85bf202d90cc513b533f9c363121c7792674f78e0d8a854b63b4/jupyterlab_pygments-0.3.0-py3-none-any.whl", hash = "sha256:841a89020971da1d8693f1a99997aefc5dc424bb1b251fd6322462a1b8842780", size = 15884, upload-time = "2023-11-23T09:26:34.325Z" },
]

[[package]]
name = "jupyterlab-widgets"
version = "3.0.15"
source = { registry = "https://pypi.org/simple" }
sdist = { url = "https://files.pythonhosted.org/packages/b9/7d/160595ca88ee87ac6ba95d82177d29ec60aaa63821d3077babb22ce031a5/jupyterlab_widgets-3.0.15.tar.gz", hash = "sha256:2920888a0c2922351a9202817957a68c07d99673504d6cd37345299e971bb08b", size = 213149, upload-time = "2025-05-05T12:32:31.004Z" }
wheels = [
    { url = "https://files.pythonhosted.org/packages/43/6a/ca128561b22b60bd5a0c4ea26649e68c8556b82bc70a0c396eebc977fe86/jupyterlab_widgets-3.0.15-py3-none-any.whl", hash = "sha256:d59023d7d7ef71400d51e6fee9a88867f6e65e10a4201605d2d7f3e8f012a31c", size = 216571, upload-time = "2025-05-05T12:32:29.534Z" },
]

[[package]]
name = "kiwisolver"
version = "1.4.8"
source = { registry = "https://pypi.org/simple" }
sdist = { url = "https://files.pythonhosted.org/packages/82/59/7c91426a8ac292e1cdd53a63b6d9439abd573c875c3f92c146767dd33faf/kiwisolver-1.4.8.tar.gz", hash = "sha256:23d5f023bdc8c7e54eb65f03ca5d5bb25b601eac4d7f1a042888a1f45237987e", size = 97538, upload-time = "2024-12-24T18:30:51.519Z" }
wheels = [
    { url = "https://files.pythonhosted.org/packages/fc/aa/cea685c4ab647f349c3bc92d2daf7ae34c8e8cf405a6dcd3a497f58a2ac3/kiwisolver-1.4.8-cp312-cp312-macosx_10_13_universal2.whl", hash = "sha256:d6af5e8815fd02997cb6ad9bbed0ee1e60014438ee1a5c2444c96f87b8843502", size = 124152, upload-time = "2024-12-24T18:29:16.85Z" },
    { url = "https://files.pythonhosted.org/packages/c5/0b/8db6d2e2452d60d5ebc4ce4b204feeb16176a851fd42462f66ade6808084/kiwisolver-1.4.8-cp312-cp312-macosx_10_13_x86_64.whl", hash = "sha256:bade438f86e21d91e0cf5dd7c0ed00cda0f77c8c1616bd83f9fc157fa6760d31", size = 66555, upload-time = "2024-12-24T18:29:19.146Z" },
    { url = "https://files.pythonhosted.org/packages/60/26/d6a0db6785dd35d3ba5bf2b2df0aedc5af089962c6eb2cbf67a15b81369e/kiwisolver-1.4.8-cp312-cp312-macosx_11_0_arm64.whl", hash = "sha256:b83dc6769ddbc57613280118fb4ce3cd08899cc3369f7d0e0fab518a7cf37fdb", size = 65067, upload-time = "2024-12-24T18:29:20.096Z" },
    { url = "https://files.pythonhosted.org/packages/c9/ed/1d97f7e3561e09757a196231edccc1bcf59d55ddccefa2afc9c615abd8e0/kiwisolver-1.4.8-cp312-cp312-manylinux_2_12_i686.manylinux2010_i686.manylinux_2_17_i686.manylinux2014_i686.whl", hash = "sha256:111793b232842991be367ed828076b03d96202c19221b5ebab421ce8bcad016f", size = 1378443, upload-time = "2024-12-24T18:29:22.843Z" },
    { url = "https://files.pythonhosted.org/packages/29/61/39d30b99954e6b46f760e6289c12fede2ab96a254c443639052d1b573fbc/kiwisolver-1.4.8-cp312-cp312-manylinux_2_17_aarch64.manylinux2014_aarch64.whl", hash = "sha256:257af1622860e51b1a9d0ce387bf5c2c4f36a90594cb9514f55b074bcc787cfc", size = 1472728, upload-time = "2024-12-24T18:29:24.463Z" },
    { url = "https://files.pythonhosted.org/packages/0c/3e/804163b932f7603ef256e4a715e5843a9600802bb23a68b4e08c8c0ff61d/kiwisolver-1.4.8-cp312-cp312-manylinux_2_17_ppc64le.manylinux2014_ppc64le.whl", hash = "sha256:69b5637c3f316cab1ec1c9a12b8c5f4750a4c4b71af9157645bf32830e39c03a", size = 1478388, upload-time = "2024-12-24T18:29:25.776Z" },
    { url = "https://files.pythonhosted.org/packages/8a/9e/60eaa75169a154700be74f875a4d9961b11ba048bef315fbe89cb6999056/kiwisolver-1.4.8-cp312-cp312-manylinux_2_17_s390x.manylinux2014_s390x.whl", hash = "sha256:782bb86f245ec18009890e7cb8d13a5ef54dcf2ebe18ed65f795e635a96a1c6a", size = 1413849, upload-time = "2024-12-24T18:29:27.202Z" },
    { url = "https://files.pythonhosted.org/packages/bc/b3/9458adb9472e61a998c8c4d95cfdfec91c73c53a375b30b1428310f923e4/kiwisolver-1.4.8-cp312-cp312-manylinux_2_17_x86_64.manylinux2014_x86_64.whl", hash = "sha256:cc978a80a0db3a66d25767b03688f1147a69e6237175c0f4ffffaaedf744055a", size = 1475533, upload-time = "2024-12-24T18:29:28.638Z" },
    { url = "https://files.pythonhosted.org/packages/e4/7a/0a42d9571e35798de80aef4bb43a9b672aa7f8e58643d7bd1950398ffb0a/kiwisolver-1.4.8-cp312-cp312-musllinux_1_2_aarch64.whl", hash = "sha256:36dbbfd34838500a31f52c9786990d00150860e46cd5041386f217101350f0d3", size = 2268898, upload-time = "2024-12-24T18:29:30.368Z" },
    { url = "https://files.pythonhosted.org/packages/d9/07/1255dc8d80271400126ed8db35a1795b1a2c098ac3a72645075d06fe5c5d/kiwisolver-1.4.8-cp312-cp312-musllinux_1_2_i686.whl", hash = "sha256:eaa973f1e05131de5ff3569bbba7f5fd07ea0595d3870ed4a526d486fe57fa1b", size = 2425605, upload-time = "2024-12-24T18:29:33.151Z" },
    { url = "https://files.pythonhosted.org/packages/84/df/5a3b4cf13780ef6f6942df67b138b03b7e79e9f1f08f57c49957d5867f6e/kiwisolver-1.4.8-cp312-cp312-musllinux_1_2_ppc64le.whl", hash = "sha256:a66f60f8d0c87ab7f59b6fb80e642ebb29fec354a4dfad687ca4092ae69d04f4", size = 2375801, upload-time = "2024-12-24T18:29:34.584Z" },
    { url = "https://files.pythonhosted.org/packages/8f/10/2348d068e8b0f635c8c86892788dac7a6b5c0cb12356620ab575775aad89/kiwisolver-1.4.8-cp312-cp312-musllinux_1_2_s390x.whl", hash = "sha256:858416b7fb777a53f0c59ca08190ce24e9abbd3cffa18886a5781b8e3e26f65d", size = 2520077, upload-time = "2024-12-24T18:29:36.138Z" },
    { url = "https://files.pythonhosted.org/packages/32/d8/014b89fee5d4dce157d814303b0fce4d31385a2af4c41fed194b173b81ac/kiwisolver-1.4.8-cp312-cp312-musllinux_1_2_x86_64.whl", hash = "sha256:085940635c62697391baafaaeabdf3dd7a6c3643577dde337f4d66eba021b2b8", size = 2338410, upload-time = "2024-12-24T18:29:39.991Z" },
    { url = "https://files.pythonhosted.org/packages/bd/72/dfff0cc97f2a0776e1c9eb5bef1ddfd45f46246c6533b0191887a427bca5/kiwisolver-1.4.8-cp312-cp312-win_amd64.whl", hash = "sha256:01c3d31902c7db5fb6182832713d3b4122ad9317c2c5877d0539227d96bb2e50", size = 71853, upload-time = "2024-12-24T18:29:42.006Z" },
    { url = "https://files.pythonhosted.org/packages/dc/85/220d13d914485c0948a00f0b9eb419efaf6da81b7d72e88ce2391f7aed8d/kiwisolver-1.4.8-cp312-cp312-win_arm64.whl", hash = "sha256:a3c44cb68861de93f0c4a8175fbaa691f0aa22550c331fefef02b618a9dcb476", size = 65424, upload-time = "2024-12-24T18:29:44.38Z" },
    { url = "https://files.pythonhosted.org/packages/79/b3/e62464a652f4f8cd9006e13d07abad844a47df1e6537f73ddfbf1bc997ec/kiwisolver-1.4.8-cp313-cp313-macosx_10_13_universal2.whl", hash = "sha256:1c8ceb754339793c24aee1c9fb2485b5b1f5bb1c2c214ff13368431e51fc9a09", size = 124156, upload-time = "2024-12-24T18:29:45.368Z" },
    { url = "https://files.pythonhosted.org/packages/8d/2d/f13d06998b546a2ad4f48607a146e045bbe48030774de29f90bdc573df15/kiwisolver-1.4.8-cp313-cp313-macosx_10_13_x86_64.whl", hash = "sha256:54a62808ac74b5e55a04a408cda6156f986cefbcf0ada13572696b507cc92fa1", size = 66555, upload-time = "2024-12-24T18:29:46.37Z" },
    { url = "https://files.pythonhosted.org/packages/59/e3/b8bd14b0a54998a9fd1e8da591c60998dc003618cb19a3f94cb233ec1511/kiwisolver-1.4.8-cp313-cp313-macosx_11_0_arm64.whl", hash = "sha256:68269e60ee4929893aad82666821aaacbd455284124817af45c11e50a4b42e3c", size = 65071, upload-time = "2024-12-24T18:29:47.333Z" },
    { url = "https://files.pythonhosted.org/packages/f0/1c/6c86f6d85ffe4d0ce04228d976f00674f1df5dc893bf2dd4f1928748f187/kiwisolver-1.4.8-cp313-cp313-manylinux_2_12_i686.manylinux2010_i686.manylinux_2_17_i686.manylinux2014_i686.whl", hash = "sha256:34d142fba9c464bc3bbfeff15c96eab0e7310343d6aefb62a79d51421fcc5f1b", size = 1378053, upload-time = "2024-12-24T18:29:49.636Z" },
    { url = "https://files.pythonhosted.org/packages/4e/b9/1c6e9f6dcb103ac5cf87cb695845f5fa71379021500153566d8a8a9fc291/kiwisolver-1.4.8-cp313-cp313-manylinux_2_17_aarch64.manylinux2014_aarch64.whl", hash = "sha256:3ddc373e0eef45b59197de815b1b28ef89ae3955e7722cc9710fb91cd77b7f47", size = 1472278, upload-time = "2024-12-24T18:29:51.164Z" },
    { url = "https://files.pythonhosted.org/packages/ee/81/aca1eb176de671f8bda479b11acdc42c132b61a2ac861c883907dde6debb/kiwisolver-1.4.8-cp313-cp313-manylinux_2_17_ppc64le.manylinux2014_ppc64le.whl", hash = "sha256:77e6f57a20b9bd4e1e2cedda4d0b986ebd0216236f0106e55c28aea3d3d69b16", size = 1478139, upload-time = "2024-12-24T18:29:52.594Z" },
    { url = "https://files.pythonhosted.org/packages/49/f4/e081522473671c97b2687d380e9e4c26f748a86363ce5af48b4a28e48d06/kiwisolver-1.4.8-cp313-cp313-manylinux_2_17_s390x.manylinux2014_s390x.whl", hash = "sha256:08e77738ed7538f036cd1170cbed942ef749137b1311fa2bbe2a7fda2f6bf3cc", size = 1413517, upload-time = "2024-12-24T18:29:53.941Z" },
    { url = "https://files.pythonhosted.org/packages/8f/e9/6a7d025d8da8c4931522922cd706105aa32b3291d1add8c5427cdcd66e63/kiwisolver-1.4.8-cp313-cp313-manylinux_2_17_x86_64.manylinux2014_x86_64.whl", hash = "sha256:a5ce1e481a74b44dd5e92ff03ea0cb371ae7a0268318e202be06c8f04f4f1246", size = 1474952, upload-time = "2024-12-24T18:29:56.523Z" },
    { url = "https://files.pythonhosted.org/packages/82/13/13fa685ae167bee5d94b415991c4fc7bb0a1b6ebea6e753a87044b209678/kiwisolver-1.4.8-cp313-cp313-musllinux_1_2_aarch64.whl", hash = "sha256:fc2ace710ba7c1dfd1a3b42530b62b9ceed115f19a1656adefce7b1782a37794", size = 2269132, upload-time = "2024-12-24T18:29:57.989Z" },
    { url = "https://files.pythonhosted.org/packages/ef/92/bb7c9395489b99a6cb41d502d3686bac692586db2045adc19e45ee64ed23/kiwisolver-1.4.8-cp313-cp313-musllinux_1_2_i686.whl", hash = "sha256:3452046c37c7692bd52b0e752b87954ef86ee2224e624ef7ce6cb21e8c41cc1b", size = 2425997, upload-time = "2024-12-24T18:29:59.393Z" },
    { url = "https://files.pythonhosted.org/packages/ed/12/87f0e9271e2b63d35d0d8524954145837dd1a6c15b62a2d8c1ebe0f182b4/kiwisolver-1.4.8-cp313-cp313-musllinux_1_2_ppc64le.whl", hash = "sha256:7e9a60b50fe8b2ec6f448fe8d81b07e40141bfced7f896309df271a0b92f80f3", size = 2376060, upload-time = "2024-12-24T18:30:01.338Z" },
    { url = "https://files.pythonhosted.org/packages/02/6e/c8af39288edbce8bf0fa35dee427b082758a4b71e9c91ef18fa667782138/kiwisolver-1.4.8-cp313-cp313-musllinux_1_2_s390x.whl", hash = "sha256:918139571133f366e8362fa4a297aeba86c7816b7ecf0bc79168080e2bd79957", size = 2520471, upload-time = "2024-12-24T18:30:04.574Z" },
    { url = "https://files.pythonhosted.org/packages/13/78/df381bc7b26e535c91469f77f16adcd073beb3e2dd25042efd064af82323/kiwisolver-1.4.8-cp313-cp313-musllinux_1_2_x86_64.whl", hash = "sha256:e063ef9f89885a1d68dd8b2e18f5ead48653176d10a0e324e3b0030e3a69adeb", size = 2338793, upload-time = "2024-12-24T18:30:06.25Z" },
    { url = "https://files.pythonhosted.org/packages/d0/dc/c1abe38c37c071d0fc71c9a474fd0b9ede05d42f5a458d584619cfd2371a/kiwisolver-1.4.8-cp313-cp313-win_amd64.whl", hash = "sha256:a17b7c4f5b2c51bb68ed379defd608a03954a1845dfed7cc0117f1cc8a9b7fd2", size = 71855, upload-time = "2024-12-24T18:30:07.535Z" },
    { url = "https://files.pythonhosted.org/packages/a0/b6/21529d595b126ac298fdd90b705d87d4c5693de60023e0efcb4f387ed99e/kiwisolver-1.4.8-cp313-cp313-win_arm64.whl", hash = "sha256:3cd3bc628b25f74aedc6d374d5babf0166a92ff1317f46267f12d2ed54bc1d30", size = 65430, upload-time = "2024-12-24T18:30:08.504Z" },
    { url = "https://files.pythonhosted.org/packages/34/bd/b89380b7298e3af9b39f49334e3e2a4af0e04819789f04b43d560516c0c8/kiwisolver-1.4.8-cp313-cp313t-macosx_10_13_universal2.whl", hash = "sha256:370fd2df41660ed4e26b8c9d6bbcad668fbe2560462cba151a721d49e5b6628c", size = 126294, upload-time = "2024-12-24T18:30:09.508Z" },
    { url = "https://files.pythonhosted.org/packages/83/41/5857dc72e5e4148eaac5aa76e0703e594e4465f8ab7ec0fc60e3a9bb8fea/kiwisolver-1.4.8-cp313-cp313t-macosx_10_13_x86_64.whl", hash = "sha256:84a2f830d42707de1d191b9490ac186bf7997a9495d4e9072210a1296345f7dc", size = 67736, upload-time = "2024-12-24T18:30:11.039Z" },
    { url = "https://files.pythonhosted.org/packages/e1/d1/be059b8db56ac270489fb0b3297fd1e53d195ba76e9bbb30e5401fa6b759/kiwisolver-1.4.8-cp313-cp313t-macosx_11_0_arm64.whl", hash = "sha256:7a3ad337add5148cf51ce0b55642dc551c0b9d6248458a757f98796ca7348712", size = 66194, upload-time = "2024-12-24T18:30:14.886Z" },
    { url = "https://files.pythonhosted.org/packages/e1/83/4b73975f149819eb7dcf9299ed467eba068ecb16439a98990dcb12e63fdd/kiwisolver-1.4.8-cp313-cp313t-manylinux_2_12_i686.manylinux2010_i686.manylinux_2_17_i686.manylinux2014_i686.whl", hash = "sha256:7506488470f41169b86d8c9aeff587293f530a23a23a49d6bc64dab66bedc71e", size = 1465942, upload-time = "2024-12-24T18:30:18.927Z" },
    { url = "https://files.pythonhosted.org/packages/c7/2c/30a5cdde5102958e602c07466bce058b9d7cb48734aa7a4327261ac8e002/kiwisolver-1.4.8-cp313-cp313t-manylinux_2_17_aarch64.manylinux2014_aarch64.whl", hash = "sha256:2f0121b07b356a22fb0414cec4666bbe36fd6d0d759db3d37228f496ed67c880", size = 1595341, upload-time = "2024-12-24T18:30:22.102Z" },
    { url = "https://files.pythonhosted.org/packages/ff/9b/1e71db1c000385aa069704f5990574b8244cce854ecd83119c19e83c9586/kiwisolver-1.4.8-cp313-cp313t-manylinux_2_17_ppc64le.manylinux2014_ppc64le.whl", hash = "sha256:d6d6bd87df62c27d4185de7c511c6248040afae67028a8a22012b010bc7ad062", size = 1598455, upload-time = "2024-12-24T18:30:24.947Z" },
    { url = "https://files.pythonhosted.org/packages/85/92/c8fec52ddf06231b31cbb779af77e99b8253cd96bd135250b9498144c78b/kiwisolver-1.4.8-cp313-cp313t-manylinux_2_17_s390x.manylinux2014_s390x.whl", hash = "sha256:291331973c64bb9cce50bbe871fb2e675c4331dab4f31abe89f175ad7679a4d7", size = 1522138, upload-time = "2024-12-24T18:30:26.286Z" },
    { url = "https://files.pythonhosted.org/packages/0b/51/9eb7e2cd07a15d8bdd976f6190c0164f92ce1904e5c0c79198c4972926b7/kiwisolver-1.4.8-cp313-cp313t-manylinux_2_17_x86_64.manylinux2014_x86_64.whl", hash = "sha256:893f5525bb92d3d735878ec00f781b2de998333659507d29ea4466208df37bed", size = 1582857, upload-time = "2024-12-24T18:30:28.86Z" },
    { url = "https://files.pythonhosted.org/packages/0f/95/c5a00387a5405e68ba32cc64af65ce881a39b98d73cc394b24143bebc5b8/kiwisolver-1.4.8-cp313-cp313t-musllinux_1_2_aarch64.whl", hash = "sha256:b47a465040146981dc9db8647981b8cb96366fbc8d452b031e4f8fdffec3f26d", size = 2293129, upload-time = "2024-12-24T18:30:30.34Z" },
    { url = "https://files.pythonhosted.org/packages/44/83/eeb7af7d706b8347548313fa3a3a15931f404533cc54fe01f39e830dd231/kiwisolver-1.4.8-cp313-cp313t-musllinux_1_2_i686.whl", hash = "sha256:99cea8b9dd34ff80c521aef46a1dddb0dcc0283cf18bde6d756f1e6f31772165", size = 2421538, upload-time = "2024-12-24T18:30:33.334Z" },
    { url = "https://files.pythonhosted.org/packages/05/f9/27e94c1b3eb29e6933b6986ffc5fa1177d2cd1f0c8efc5f02c91c9ac61de/kiwisolver-1.4.8-cp313-cp313t-musllinux_1_2_ppc64le.whl", hash = "sha256:151dffc4865e5fe6dafce5480fab84f950d14566c480c08a53c663a0020504b6", size = 2390661, upload-time = "2024-12-24T18:30:34.939Z" },
    { url = "https://files.pythonhosted.org/packages/d9/d4/3c9735faa36ac591a4afcc2980d2691000506050b7a7e80bcfe44048daa7/kiwisolver-1.4.8-cp313-cp313t-musllinux_1_2_s390x.whl", hash = "sha256:577facaa411c10421314598b50413aa1ebcf5126f704f1e5d72d7e4e9f020d90", size = 2546710, upload-time = "2024-12-24T18:30:37.281Z" },
    { url = "https://files.pythonhosted.org/packages/4c/fa/be89a49c640930180657482a74970cdcf6f7072c8d2471e1babe17a222dc/kiwisolver-1.4.8-cp313-cp313t-musllinux_1_2_x86_64.whl", hash = "sha256:be4816dc51c8a471749d664161b434912eee82f2ea66bd7628bd14583a833e85", size = 2349213, upload-time = "2024-12-24T18:30:40.019Z" },
]

[[package]]
name = "locket"
version = "1.0.0"
source = { registry = "https://pypi.org/simple" }
sdist = { url = "https://files.pythonhosted.org/packages/2f/83/97b29fe05cb6ae28d2dbd30b81e2e402a3eed5f460c26e9eaa5895ceacf5/locket-1.0.0.tar.gz", hash = "sha256:5c0d4c052a8bbbf750e056a8e65ccd309086f4f0f18a2eac306a8dfa4112a632", size = 4350, upload-time = "2022-04-20T22:04:44.312Z" }
wheels = [
    { url = "https://files.pythonhosted.org/packages/db/bc/83e112abc66cd466c6b83f99118035867cecd41802f8d044638aa78a106e/locket-1.0.0-py2.py3-none-any.whl", hash = "sha256:b6c819a722f7b6bd955b80781788e4a66a55628b858d347536b7e81325a3a5e3", size = 4398, upload-time = "2022-04-20T22:04:42.23Z" },
]

[[package]]
name = "markdown-it-py"
version = "3.0.0"
source = { registry = "https://pypi.org/simple" }
dependencies = [
    { name = "mdurl" },
]
sdist = { url = "https://files.pythonhosted.org/packages/38/71/3b932df36c1a044d397a1f92d1cf91ee0a503d91e470cbd670aa66b07ed0/markdown-it-py-3.0.0.tar.gz", hash = "sha256:e3f60a94fa066dc52ec76661e37c851cb232d92f9886b15cb560aaada2df8feb", size = 74596, upload-time = "2023-06-03T06:41:14.443Z" }
wheels = [
    { url = "https://files.pythonhosted.org/packages/42/d7/1ec15b46af6af88f19b8e5ffea08fa375d433c998b8a7639e76935c14f1f/markdown_it_py-3.0.0-py3-none-any.whl", hash = "sha256:355216845c60bd96232cd8d8c40e8f9765cc86f46880e43a8fd22dc1a1a8cab1", size = 87528, upload-time = "2023-06-03T06:41:11.019Z" },
]

[[package]]
name = "markupsafe"
version = "3.0.2"
source = { registry = "https://pypi.org/simple" }
sdist = { url = "https://files.pythonhosted.org/packages/b2/97/5d42485e71dfc078108a86d6de8fa46db44a1a9295e89c5d6d4a06e23a62/markupsafe-3.0.2.tar.gz", hash = "sha256:ee55d3edf80167e48ea11a923c7386f4669df67d7994554387f84e7d8b0a2bf0", size = 20537, upload-time = "2024-10-18T15:21:54.129Z" }
wheels = [
    { url = "https://files.pythonhosted.org/packages/22/09/d1f21434c97fc42f09d290cbb6350d44eb12f09cc62c9476effdb33a18aa/MarkupSafe-3.0.2-cp312-cp312-macosx_10_13_universal2.whl", hash = "sha256:9778bd8ab0a994ebf6f84c2b949e65736d5575320a17ae8984a77fab08db94cf", size = 14274, upload-time = "2024-10-18T15:21:13.777Z" },
    { url = "https://files.pythonhosted.org/packages/6b/b0/18f76bba336fa5aecf79d45dcd6c806c280ec44538b3c13671d49099fdd0/MarkupSafe-3.0.2-cp312-cp312-macosx_11_0_arm64.whl", hash = "sha256:846ade7b71e3536c4e56b386c2a47adf5741d2d8b94ec9dc3e92e5e1ee1e2225", size = 12348, upload-time = "2024-10-18T15:21:14.822Z" },
    { url = "https://files.pythonhosted.org/packages/e0/25/dd5c0f6ac1311e9b40f4af06c78efde0f3b5cbf02502f8ef9501294c425b/MarkupSafe-3.0.2-cp312-cp312-manylinux_2_17_aarch64.manylinux2014_aarch64.whl", hash = "sha256:1c99d261bd2d5f6b59325c92c73df481e05e57f19837bdca8413b9eac4bd8028", size = 24149, upload-time = "2024-10-18T15:21:15.642Z" },
    { url = "https://files.pythonhosted.org/packages/f3/f0/89e7aadfb3749d0f52234a0c8c7867877876e0a20b60e2188e9850794c17/MarkupSafe-3.0.2-cp312-cp312-manylinux_2_17_x86_64.manylinux2014_x86_64.whl", hash = "sha256:e17c96c14e19278594aa4841ec148115f9c7615a47382ecb6b82bd8fea3ab0c8", size = 23118, upload-time = "2024-10-18T15:21:17.133Z" },
    { url = "https://files.pythonhosted.org/packages/d5/da/f2eeb64c723f5e3777bc081da884b414671982008c47dcc1873d81f625b6/MarkupSafe-3.0.2-cp312-cp312-manylinux_2_5_i686.manylinux1_i686.manylinux_2_17_i686.manylinux2014_i686.whl", hash = "sha256:88416bd1e65dcea10bc7569faacb2c20ce071dd1f87539ca2ab364bf6231393c", size = 22993, upload-time = "2024-10-18T15:21:18.064Z" },
    { url = "https://files.pythonhosted.org/packages/da/0e/1f32af846df486dce7c227fe0f2398dc7e2e51d4a370508281f3c1c5cddc/MarkupSafe-3.0.2-cp312-cp312-musllinux_1_2_aarch64.whl", hash = "sha256:2181e67807fc2fa785d0592dc2d6206c019b9502410671cc905d132a92866557", size = 24178, upload-time = "2024-10-18T15:21:18.859Z" },
    { url = "https://files.pythonhosted.org/packages/c4/f6/bb3ca0532de8086cbff5f06d137064c8410d10779c4c127e0e47d17c0b71/MarkupSafe-3.0.2-cp312-cp312-musllinux_1_2_i686.whl", hash = "sha256:52305740fe773d09cffb16f8ed0427942901f00adedac82ec8b67752f58a1b22", size = 23319, upload-time = "2024-10-18T15:21:19.671Z" },
    { url = "https://files.pythonhosted.org/packages/a2/82/8be4c96ffee03c5b4a034e60a31294daf481e12c7c43ab8e34a1453ee48b/MarkupSafe-3.0.2-cp312-cp312-musllinux_1_2_x86_64.whl", hash = "sha256:ad10d3ded218f1039f11a75f8091880239651b52e9bb592ca27de44eed242a48", size = 23352, upload-time = "2024-10-18T15:21:20.971Z" },
    { url = "https://files.pythonhosted.org/packages/51/ae/97827349d3fcffee7e184bdf7f41cd6b88d9919c80f0263ba7acd1bbcb18/MarkupSafe-3.0.2-cp312-cp312-win32.whl", hash = "sha256:0f4ca02bea9a23221c0182836703cbf8930c5e9454bacce27e767509fa286a30", size = 15097, upload-time = "2024-10-18T15:21:22.646Z" },
    { url = "https://files.pythonhosted.org/packages/c1/80/a61f99dc3a936413c3ee4e1eecac96c0da5ed07ad56fd975f1a9da5bc630/MarkupSafe-3.0.2-cp312-cp312-win_amd64.whl", hash = "sha256:8e06879fc22a25ca47312fbe7c8264eb0b662f6db27cb2d3bbbc74b1df4b9b87", size = 15601, upload-time = "2024-10-18T15:21:23.499Z" },
    { url = "https://files.pythonhosted.org/packages/83/0e/67eb10a7ecc77a0c2bbe2b0235765b98d164d81600746914bebada795e97/MarkupSafe-3.0.2-cp313-cp313-macosx_10_13_universal2.whl", hash = "sha256:ba9527cdd4c926ed0760bc301f6728ef34d841f405abf9d4f959c478421e4efd", size = 14274, upload-time = "2024-10-18T15:21:24.577Z" },
    { url = "https://files.pythonhosted.org/packages/2b/6d/9409f3684d3335375d04e5f05744dfe7e9f120062c9857df4ab490a1031a/MarkupSafe-3.0.2-cp313-cp313-macosx_11_0_arm64.whl", hash = "sha256:f8b3d067f2e40fe93e1ccdd6b2e1d16c43140e76f02fb1319a05cf2b79d99430", size = 12352, upload-time = "2024-10-18T15:21:25.382Z" },
    { url = "https://files.pythonhosted.org/packages/d2/f5/6eadfcd3885ea85fe2a7c128315cc1bb7241e1987443d78c8fe712d03091/MarkupSafe-3.0.2-cp313-cp313-manylinux_2_17_aarch64.manylinux2014_aarch64.whl", hash = "sha256:569511d3b58c8791ab4c2e1285575265991e6d8f8700c7be0e88f86cb0672094", size = 24122, upload-time = "2024-10-18T15:21:26.199Z" },
    { url = "https://files.pythonhosted.org/packages/0c/91/96cf928db8236f1bfab6ce15ad070dfdd02ed88261c2afafd4b43575e9e9/MarkupSafe-3.0.2-cp313-cp313-manylinux_2_17_x86_64.manylinux2014_x86_64.whl", hash = "sha256:15ab75ef81add55874e7ab7055e9c397312385bd9ced94920f2802310c930396", size = 23085, upload-time = "2024-10-18T15:21:27.029Z" },
    { url = "https://files.pythonhosted.org/packages/c2/cf/c9d56af24d56ea04daae7ac0940232d31d5a8354f2b457c6d856b2057d69/MarkupSafe-3.0.2-cp313-cp313-manylinux_2_5_i686.manylinux1_i686.manylinux_2_17_i686.manylinux2014_i686.whl", hash = "sha256:f3818cb119498c0678015754eba762e0d61e5b52d34c8b13d770f0719f7b1d79", size = 22978, upload-time = "2024-10-18T15:21:27.846Z" },
    { url = "https://files.pythonhosted.org/packages/2a/9f/8619835cd6a711d6272d62abb78c033bda638fdc54c4e7f4272cf1c0962b/MarkupSafe-3.0.2-cp313-cp313-musllinux_1_2_aarch64.whl", hash = "sha256:cdb82a876c47801bb54a690c5ae105a46b392ac6099881cdfb9f6e95e4014c6a", size = 24208, upload-time = "2024-10-18T15:21:28.744Z" },
    { url = "https://files.pythonhosted.org/packages/f9/bf/176950a1792b2cd2102b8ffeb5133e1ed984547b75db47c25a67d3359f77/MarkupSafe-3.0.2-cp313-cp313-musllinux_1_2_i686.whl", hash = "sha256:cabc348d87e913db6ab4aa100f01b08f481097838bdddf7c7a84b7575b7309ca", size = 23357, upload-time = "2024-10-18T15:21:29.545Z" },
    { url = "https://files.pythonhosted.org/packages/ce/4f/9a02c1d335caabe5c4efb90e1b6e8ee944aa245c1aaaab8e8a618987d816/MarkupSafe-3.0.2-cp313-cp313-musllinux_1_2_x86_64.whl", hash = "sha256:444dcda765c8a838eaae23112db52f1efaf750daddb2d9ca300bcae1039adc5c", size = 23344, upload-time = "2024-10-18T15:21:30.366Z" },
    { url = "https://files.pythonhosted.org/packages/ee/55/c271b57db36f748f0e04a759ace9f8f759ccf22b4960c270c78a394f58be/MarkupSafe-3.0.2-cp313-cp313-win32.whl", hash = "sha256:bcf3e58998965654fdaff38e58584d8937aa3096ab5354d493c77d1fdd66d7a1", size = 15101, upload-time = "2024-10-18T15:21:31.207Z" },
    { url = "https://files.pythonhosted.org/packages/29/88/07df22d2dd4df40aba9f3e402e6dc1b8ee86297dddbad4872bd5e7b0094f/MarkupSafe-3.0.2-cp313-cp313-win_amd64.whl", hash = "sha256:e6a2a455bd412959b57a172ce6328d2dd1f01cb2135efda2e4576e8a23fa3b0f", size = 15603, upload-time = "2024-10-18T15:21:32.032Z" },
    { url = "https://files.pythonhosted.org/packages/62/6a/8b89d24db2d32d433dffcd6a8779159da109842434f1dd2f6e71f32f738c/MarkupSafe-3.0.2-cp313-cp313t-macosx_10_13_universal2.whl", hash = "sha256:b5a6b3ada725cea8a5e634536b1b01c30bcdcd7f9c6fff4151548d5bf6b3a36c", size = 14510, upload-time = "2024-10-18T15:21:33.625Z" },
    { url = "https://files.pythonhosted.org/packages/7a/06/a10f955f70a2e5a9bf78d11a161029d278eeacbd35ef806c3fd17b13060d/MarkupSafe-3.0.2-cp313-cp313t-macosx_11_0_arm64.whl", hash = "sha256:a904af0a6162c73e3edcb969eeeb53a63ceeb5d8cf642fade7d39e7963a22ddb", size = 12486, upload-time = "2024-10-18T15:21:34.611Z" },
    { url = "https://files.pythonhosted.org/packages/34/cf/65d4a571869a1a9078198ca28f39fba5fbb910f952f9dbc5220afff9f5e6/MarkupSafe-3.0.2-cp313-cp313t-manylinux_2_17_aarch64.manylinux2014_aarch64.whl", hash = "sha256:4aa4e5faecf353ed117801a068ebab7b7e09ffb6e1d5e412dc852e0da018126c", size = 25480, upload-time = "2024-10-18T15:21:35.398Z" },
    { url = "https://files.pythonhosted.org/packages/0c/e3/90e9651924c430b885468b56b3d597cabf6d72be4b24a0acd1fa0e12af67/MarkupSafe-3.0.2-cp313-cp313t-manylinux_2_17_x86_64.manylinux2014_x86_64.whl", hash = "sha256:c0ef13eaeee5b615fb07c9a7dadb38eac06a0608b41570d8ade51c56539e509d", size = 23914, upload-time = "2024-10-18T15:21:36.231Z" },
    { url = "https://files.pythonhosted.org/packages/66/8c/6c7cf61f95d63bb866db39085150df1f2a5bd3335298f14a66b48e92659c/MarkupSafe-3.0.2-cp313-cp313t-manylinux_2_5_i686.manylinux1_i686.manylinux_2_17_i686.manylinux2014_i686.whl", hash = "sha256:d16a81a06776313e817c951135cf7340a3e91e8c1ff2fac444cfd75fffa04afe", size = 23796, upload-time = "2024-10-18T15:21:37.073Z" },
    { url = "https://files.pythonhosted.org/packages/bb/35/cbe9238ec3f47ac9a7c8b3df7a808e7cb50fe149dc7039f5f454b3fba218/MarkupSafe-3.0.2-cp313-cp313t-musllinux_1_2_aarch64.whl", hash = "sha256:6381026f158fdb7c72a168278597a5e3a5222e83ea18f543112b2662a9b699c5", size = 25473, upload-time = "2024-10-18T15:21:37.932Z" },
    { url = "https://files.pythonhosted.org/packages/e6/32/7621a4382488aa283cc05e8984a9c219abad3bca087be9ec77e89939ded9/MarkupSafe-3.0.2-cp313-cp313t-musllinux_1_2_i686.whl", hash = "sha256:3d79d162e7be8f996986c064d1c7c817f6df3a77fe3d6859f6f9e7be4b8c213a", size = 24114, upload-time = "2024-10-18T15:21:39.799Z" },
    { url = "https://files.pythonhosted.org/packages/0d/80/0985960e4b89922cb5a0bac0ed39c5b96cbc1a536a99f30e8c220a996ed9/MarkupSafe-3.0.2-cp313-cp313t-musllinux_1_2_x86_64.whl", hash = "sha256:131a3c7689c85f5ad20f9f6fb1b866f402c445b220c19fe4308c0b147ccd2ad9", size = 24098, upload-time = "2024-10-18T15:21:40.813Z" },
    { url = "https://files.pythonhosted.org/packages/82/78/fedb03c7d5380df2427038ec8d973587e90561b2d90cd472ce9254cf348b/MarkupSafe-3.0.2-cp313-cp313t-win32.whl", hash = "sha256:ba8062ed2cf21c07a9e295d5b8a2a5ce678b913b45fdf68c32d95d6c1291e0b6", size = 15208, upload-time = "2024-10-18T15:21:41.814Z" },
    { url = "https://files.pythonhosted.org/packages/4f/65/6079a46068dfceaeabb5dcad6d674f5f5c61a6fa5673746f42a9f4c233b3/MarkupSafe-3.0.2-cp313-cp313t-win_amd64.whl", hash = "sha256:e444a31f8db13eb18ada366ab3cf45fd4b31e4db1236a4448f68778c1d1a5a2f", size = 15739, upload-time = "2024-10-18T15:21:42.784Z" },
]

[[package]]
name = "matplotlib"
version = "3.10.3"
source = { registry = "https://pypi.org/simple" }
dependencies = [
    { name = "contourpy" },
    { name = "cycler" },
    { name = "fonttools" },
    { name = "kiwisolver" },
    { name = "numpy" },
    { name = "packaging" },
    { name = "pillow" },
    { name = "pyparsing" },
    { name = "python-dateutil" },
]
sdist = { url = "https://files.pythonhosted.org/packages/26/91/d49359a21893183ed2a5b6c76bec40e0b1dcbf8ca148f864d134897cfc75/matplotlib-3.10.3.tar.gz", hash = "sha256:2f82d2c5bb7ae93aaaa4cd42aca65d76ce6376f83304fa3a630b569aca274df0", size = 34799811, upload-time = "2025-05-08T19:10:54.39Z" }
wheels = [
    { url = "https://files.pythonhosted.org/packages/eb/43/6b80eb47d1071f234ef0c96ca370c2ca621f91c12045f1401b5c9b28a639/matplotlib-3.10.3-cp312-cp312-macosx_10_13_x86_64.whl", hash = "sha256:0ab1affc11d1f495ab9e6362b8174a25afc19c081ba5b0775ef00533a4236eea", size = 8179689, upload-time = "2025-05-08T19:10:07.602Z" },
    { url = "https://files.pythonhosted.org/packages/0f/70/d61a591958325c357204870b5e7b164f93f2a8cca1dc6ce940f563909a13/matplotlib-3.10.3-cp312-cp312-macosx_11_0_arm64.whl", hash = "sha256:2a818d8bdcafa7ed2eed74487fdb071c09c1ae24152d403952adad11fa3c65b4", size = 8050466, upload-time = "2025-05-08T19:10:09.383Z" },
    { url = "https://files.pythonhosted.org/packages/e7/75/70c9d2306203148cc7902a961240c5927dd8728afedf35e6a77e105a2985/matplotlib-3.10.3-cp312-cp312-manylinux_2_17_aarch64.manylinux2014_aarch64.whl", hash = "sha256:748ebc3470c253e770b17d8b0557f0aa85cf8c63fd52f1a61af5b27ec0b7ffee", size = 8456252, upload-time = "2025-05-08T19:10:11.958Z" },
    { url = "https://files.pythonhosted.org/packages/c4/91/ba0ae1ff4b3f30972ad01cd4a8029e70a0ec3b8ea5be04764b128b66f763/matplotlib-3.10.3-cp312-cp312-manylinux_2_17_x86_64.manylinux2014_x86_64.whl", hash = "sha256:ed70453fd99733293ace1aec568255bc51c6361cb0da94fa5ebf0649fdb2150a", size = 8601321, upload-time = "2025-05-08T19:10:14.47Z" },
    { url = "https://files.pythonhosted.org/packages/d2/88/d636041eb54a84b889e11872d91f7cbf036b3b0e194a70fa064eb8b04f7a/matplotlib-3.10.3-cp312-cp312-musllinux_1_2_x86_64.whl", hash = "sha256:dbed9917b44070e55640bd13419de83b4c918e52d97561544814ba463811cbc7", size = 9406972, upload-time = "2025-05-08T19:10:16.569Z" },
    { url = "https://files.pythonhosted.org/packages/b1/79/0d1c165eac44405a86478082e225fce87874f7198300bbebc55faaf6d28d/matplotlib-3.10.3-cp312-cp312-win_amd64.whl", hash = "sha256:cf37d8c6ef1a48829443e8ba5227b44236d7fcaf7647caa3178a4ff9f7a5be05", size = 8067954, upload-time = "2025-05-08T19:10:18.663Z" },
    { url = "https://files.pythonhosted.org/packages/3b/c1/23cfb566a74c696a3b338d8955c549900d18fe2b898b6e94d682ca21e7c2/matplotlib-3.10.3-cp313-cp313-macosx_10_13_x86_64.whl", hash = "sha256:9f2efccc8dcf2b86fc4ee849eea5dcaecedd0773b30f47980dc0cbeabf26ec84", size = 8180318, upload-time = "2025-05-08T19:10:20.426Z" },
    { url = "https://files.pythonhosted.org/packages/6c/0c/02f1c3b66b30da9ee343c343acbb6251bef5b01d34fad732446eaadcd108/matplotlib-3.10.3-cp313-cp313-macosx_11_0_arm64.whl", hash = "sha256:3ddbba06a6c126e3301c3d272a99dcbe7f6c24c14024e80307ff03791a5f294e", size = 8051132, upload-time = "2025-05-08T19:10:22.569Z" },
    { url = "https://files.pythonhosted.org/packages/b4/ab/8db1a5ac9b3a7352fb914133001dae889f9fcecb3146541be46bed41339c/matplotlib-3.10.3-cp313-cp313-manylinux_2_17_aarch64.manylinux2014_aarch64.whl", hash = "sha256:748302b33ae9326995b238f606e9ed840bf5886ebafcb233775d946aa8107a15", size = 8457633, upload-time = "2025-05-08T19:10:24.749Z" },
    { url = "https://files.pythonhosted.org/packages/f5/64/41c4367bcaecbc03ef0d2a3ecee58a7065d0a36ae1aa817fe573a2da66d4/matplotlib-3.10.3-cp313-cp313-manylinux_2_17_x86_64.manylinux2014_x86_64.whl", hash = "sha256:a80fcccbef63302c0efd78042ea3c2436104c5b1a4d3ae20f864593696364ac7", size = 8601031, upload-time = "2025-05-08T19:10:27.03Z" },
    { url = "https://files.pythonhosted.org/packages/12/6f/6cc79e9e5ab89d13ed64da28898e40fe5b105a9ab9c98f83abd24e46d7d7/matplotlib-3.10.3-cp313-cp313-musllinux_1_2_x86_64.whl", hash = "sha256:55e46cbfe1f8586adb34f7587c3e4f7dedc59d5226719faf6cb54fc24f2fd52d", size = 9406988, upload-time = "2025-05-08T19:10:29.056Z" },
    { url = "https://files.pythonhosted.org/packages/b1/0f/eed564407bd4d935ffabf561ed31099ed609e19287409a27b6d336848653/matplotlib-3.10.3-cp313-cp313-win_amd64.whl", hash = "sha256:151d89cb8d33cb23345cd12490c76fd5d18a56581a16d950b48c6ff19bb2ab93", size = 8068034, upload-time = "2025-05-08T19:10:31.221Z" },
    { url = "https://files.pythonhosted.org/packages/3e/e5/2f14791ff69b12b09e9975e1d116d9578ac684460860ce542c2588cb7a1c/matplotlib-3.10.3-cp313-cp313t-macosx_10_13_x86_64.whl", hash = "sha256:c26dd9834e74d164d06433dc7be5d75a1e9890b926b3e57e74fa446e1a62c3e2", size = 8218223, upload-time = "2025-05-08T19:10:33.114Z" },
    { url = "https://files.pythonhosted.org/packages/5c/08/30a94afd828b6e02d0a52cae4a29d6e9ccfcf4c8b56cc28b021d3588873e/matplotlib-3.10.3-cp313-cp313t-macosx_11_0_arm64.whl", hash = "sha256:24853dad5b8c84c8c2390fc31ce4858b6df504156893292ce8092d190ef8151d", size = 8094985, upload-time = "2025-05-08T19:10:35.337Z" },
    { url = "https://files.pythonhosted.org/packages/89/44/f3bc6b53066c889d7a1a3ea8094c13af6a667c5ca6220ec60ecceec2dabe/matplotlib-3.10.3-cp313-cp313t-manylinux_2_17_aarch64.manylinux2014_aarch64.whl", hash = "sha256:68f7878214d369d7d4215e2a9075fef743be38fa401d32e6020bab2dfabaa566", size = 8483109, upload-time = "2025-05-08T19:10:37.611Z" },
    { url = "https://files.pythonhosted.org/packages/ba/c7/473bc559beec08ebee9f86ca77a844b65747e1a6c2691e8c92e40b9f42a8/matplotlib-3.10.3-cp313-cp313t-manylinux_2_17_x86_64.manylinux2014_x86_64.whl", hash = "sha256:f6929fc618cb6db9cb75086f73b3219bbb25920cb24cee2ea7a12b04971a4158", size = 8618082, upload-time = "2025-05-08T19:10:39.892Z" },
    { url = "https://files.pythonhosted.org/packages/d8/e9/6ce8edd264c8819e37bbed8172e0ccdc7107fe86999b76ab5752276357a4/matplotlib-3.10.3-cp313-cp313t-musllinux_1_2_x86_64.whl", hash = "sha256:6c7818292a5cc372a2dc4c795e5c356942eb8350b98ef913f7fda51fe175ac5d", size = 9413699, upload-time = "2025-05-08T19:10:42.376Z" },
    { url = "https://files.pythonhosted.org/packages/1b/92/9a45c91089c3cf690b5badd4be81e392ff086ccca8a1d4e3a08463d8a966/matplotlib-3.10.3-cp313-cp313t-win_amd64.whl", hash = "sha256:4f23ffe95c5667ef8a2b56eea9b53db7f43910fa4a2d5472ae0f72b64deab4d5", size = 8139044, upload-time = "2025-05-08T19:10:44.551Z" },
]

[[package]]
name = "matplotlib-inline"
version = "0.1.7"
source = { registry = "https://pypi.org/simple" }
dependencies = [
    { name = "traitlets" },
]
sdist = { url = "https://files.pythonhosted.org/packages/99/5b/a36a337438a14116b16480db471ad061c36c3694df7c2084a0da7ba538b7/matplotlib_inline-0.1.7.tar.gz", hash = "sha256:8423b23ec666be3d16e16b60bdd8ac4e86e840ebd1dd11a30b9f117f2fa0ab90", size = 8159, upload-time = "2024-04-15T13:44:44.803Z" }
wheels = [
    { url = "https://files.pythonhosted.org/packages/8f/8e/9ad090d3553c280a8060fbf6e24dc1c0c29704ee7d1c372f0c174aa59285/matplotlib_inline-0.1.7-py3-none-any.whl", hash = "sha256:df192d39a4ff8f21b1895d72e6a13f5fcc5099f00fa84384e0ea28c2cc0653ca", size = 9899, upload-time = "2024-04-15T13:44:43.265Z" },
]

[[package]]
name = "mdit-py-plugins"
version = "0.4.2"
source = { registry = "https://pypi.org/simple" }
dependencies = [
    { name = "markdown-it-py" },
]
sdist = { url = "https://files.pythonhosted.org/packages/19/03/a2ecab526543b152300717cf232bb4bb8605b6edb946c845016fa9c9c9fd/mdit_py_plugins-0.4.2.tar.gz", hash = "sha256:5f2cd1fdb606ddf152d37ec30e46101a60512bc0e5fa1a7002c36647b09e26b5", size = 43542, upload-time = "2024-09-09T20:27:49.564Z" }
wheels = [
    { url = "https://files.pythonhosted.org/packages/a7/f7/7782a043553ee469c1ff49cfa1cdace2d6bf99a1f333cf38676b3ddf30da/mdit_py_plugins-0.4.2-py3-none-any.whl", hash = "sha256:0c673c3f889399a33b95e88d2f0d111b4447bdfea7f237dab2d488f459835636", size = 55316, upload-time = "2024-09-09T20:27:48.397Z" },
]

[[package]]
name = "mdurl"
version = "0.1.2"
source = { registry = "https://pypi.org/simple" }
sdist = { url = "https://files.pythonhosted.org/packages/d6/54/cfe61301667036ec958cb99bd3efefba235e65cdeb9c84d24a8293ba1d90/mdurl-0.1.2.tar.gz", hash = "sha256:bb413d29f5eea38f31dd4754dd7377d4465116fb207585f97bf925588687c1ba", size = 8729, upload-time = "2022-08-14T12:40:10.846Z" }
wheels = [
    { url = "https://files.pythonhosted.org/packages/b3/38/89ba8ad64ae25be8de66a6d463314cf1eb366222074cfda9ee839c56a4b4/mdurl-0.1.2-py3-none-any.whl", hash = "sha256:84008a41e51615a49fc9966191ff91509e3c40b939176e643fd50a5c2196b8f8", size = 9979, upload-time = "2022-08-14T12:40:09.779Z" },
]

[[package]]
name = "mistune"
version = "3.1.3"
source = { registry = "https://pypi.org/simple" }
sdist = { url = "https://files.pythonhosted.org/packages/c4/79/bda47f7dd7c3c55770478d6d02c9960c430b0cf1773b72366ff89126ea31/mistune-3.1.3.tar.gz", hash = "sha256:a7035c21782b2becb6be62f8f25d3df81ccb4d6fa477a6525b15af06539f02a0", size = 94347, upload-time = "2025-03-19T14:27:24.955Z" }
wheels = [
    { url = "https://files.pythonhosted.org/packages/01/4d/23c4e4f09da849e127e9f123241946c23c1e30f45a88366879e064211815/mistune-3.1.3-py3-none-any.whl", hash = "sha256:1a32314113cff28aa6432e99e522677c8587fd83e3d51c29b82a52409c842bd9", size = 53410, upload-time = "2025-03-19T14:27:23.451Z" },
]

[[package]]
name = "msgpack"
version = "1.1.1"
source = { registry = "https://pypi.org/simple" }
sdist = { url = "https://files.pythonhosted.org/packages/45/b1/ea4f68038a18c77c9467400d166d74c4ffa536f34761f7983a104357e614/msgpack-1.1.1.tar.gz", hash = "sha256:77b79ce34a2bdab2594f490c8e80dd62a02d650b91a75159a63ec413b8d104cd", size = 173555, upload-time = "2025-06-13T06:52:51.324Z" }
wheels = [
    { url = "https://files.pythonhosted.org/packages/e3/26/389b9c593eda2b8551b2e7126ad3a06af6f9b44274eb3a4f054d48ff7e47/msgpack-1.1.1-cp312-cp312-macosx_10_13_x86_64.whl", hash = "sha256:ae497b11f4c21558d95de9f64fff7053544f4d1a17731c866143ed6bb4591238", size = 82359, upload-time = "2025-06-13T06:52:03.909Z" },
    { url = "https://files.pythonhosted.org/packages/ab/65/7d1de38c8a22cf8b1551469159d4b6cf49be2126adc2482de50976084d78/msgpack-1.1.1-cp312-cp312-macosx_11_0_arm64.whl", hash = "sha256:33be9ab121df9b6b461ff91baac6f2731f83d9b27ed948c5b9d1978ae28bf157", size = 79172, upload-time = "2025-06-13T06:52:05.246Z" },
    { url = "https://files.pythonhosted.org/packages/0f/bd/cacf208b64d9577a62c74b677e1ada005caa9b69a05a599889d6fc2ab20a/msgpack-1.1.1-cp312-cp312-manylinux_2_17_aarch64.manylinux2014_aarch64.whl", hash = "sha256:6f64ae8fe7ffba251fecb8408540c34ee9df1c26674c50c4544d72dbf792e5ce", size = 425013, upload-time = "2025-06-13T06:52:06.341Z" },
    { url = "https://files.pythonhosted.org/packages/4d/ec/fd869e2567cc9c01278a736cfd1697941ba0d4b81a43e0aa2e8d71dab208/msgpack-1.1.1-cp312-cp312-manylinux_2_17_x86_64.manylinux2014_x86_64.whl", hash = "sha256:a494554874691720ba5891c9b0b39474ba43ffb1aaf32a5dac874effb1619e1a", size = 426905, upload-time = "2025-06-13T06:52:07.501Z" },
    { url = "https://files.pythonhosted.org/packages/55/2a/35860f33229075bce803a5593d046d8b489d7ba2fc85701e714fc1aaf898/msgpack-1.1.1-cp312-cp312-manylinux_2_5_i686.manylinux1_i686.manylinux_2_17_i686.manylinux2014_i686.whl", hash = "sha256:cb643284ab0ed26f6957d969fe0dd8bb17beb567beb8998140b5e38a90974f6c", size = 407336, upload-time = "2025-06-13T06:52:09.047Z" },
    { url = "https://files.pythonhosted.org/packages/8c/16/69ed8f3ada150bf92745fb4921bd621fd2cdf5a42e25eb50bcc57a5328f0/msgpack-1.1.1-cp312-cp312-musllinux_1_2_aarch64.whl", hash = "sha256:d275a9e3c81b1093c060c3837e580c37f47c51eca031f7b5fb76f7b8470f5f9b", size = 409485, upload-time = "2025-06-13T06:52:10.382Z" },
    { url = "https://files.pythonhosted.org/packages/c6/b6/0c398039e4c6d0b2e37c61d7e0e9d13439f91f780686deb8ee64ecf1ae71/msgpack-1.1.1-cp312-cp312-musllinux_1_2_i686.whl", hash = "sha256:4fd6b577e4541676e0cc9ddc1709d25014d3ad9a66caa19962c4f5de30fc09ef", size = 412182, upload-time = "2025-06-13T06:52:11.644Z" },
    { url = "https://files.pythonhosted.org/packages/b8/d0/0cf4a6ecb9bc960d624c93effaeaae75cbf00b3bc4a54f35c8507273cda1/msgpack-1.1.1-cp312-cp312-musllinux_1_2_x86_64.whl", hash = "sha256:bb29aaa613c0a1c40d1af111abf025f1732cab333f96f285d6a93b934738a68a", size = 419883, upload-time = "2025-06-13T06:52:12.806Z" },
    { url = "https://files.pythonhosted.org/packages/62/83/9697c211720fa71a2dfb632cad6196a8af3abea56eece220fde4674dc44b/msgpack-1.1.1-cp312-cp312-win32.whl", hash = "sha256:870b9a626280c86cff9c576ec0d9cbcc54a1e5ebda9cd26dab12baf41fee218c", size = 65406, upload-time = "2025-06-13T06:52:14.271Z" },
    { url = "https://files.pythonhosted.org/packages/c0/23/0abb886e80eab08f5e8c485d6f13924028602829f63b8f5fa25a06636628/msgpack-1.1.1-cp312-cp312-win_amd64.whl", hash = "sha256:5692095123007180dca3e788bb4c399cc26626da51629a31d40207cb262e67f4", size = 72558, upload-time = "2025-06-13T06:52:15.252Z" },
    { url = "https://files.pythonhosted.org/packages/a1/38/561f01cf3577430b59b340b51329803d3a5bf6a45864a55f4ef308ac11e3/msgpack-1.1.1-cp313-cp313-macosx_10_13_x86_64.whl", hash = "sha256:3765afa6bd4832fc11c3749be4ba4b69a0e8d7b728f78e68120a157a4c5d41f0", size = 81677, upload-time = "2025-06-13T06:52:16.64Z" },
    { url = "https://files.pythonhosted.org/packages/09/48/54a89579ea36b6ae0ee001cba8c61f776451fad3c9306cd80f5b5c55be87/msgpack-1.1.1-cp313-cp313-macosx_11_0_arm64.whl", hash = "sha256:8ddb2bcfd1a8b9e431c8d6f4f7db0773084e107730ecf3472f1dfe9ad583f3d9", size = 78603, upload-time = "2025-06-13T06:52:17.843Z" },
    { url = "https://files.pythonhosted.org/packages/a0/60/daba2699b308e95ae792cdc2ef092a38eb5ee422f9d2fbd4101526d8a210/msgpack-1.1.1-cp313-cp313-manylinux_2_17_aarch64.manylinux2014_aarch64.whl", hash = "sha256:196a736f0526a03653d829d7d4c5500a97eea3648aebfd4b6743875f28aa2af8", size = 420504, upload-time = "2025-06-13T06:52:18.982Z" },
    { url = "https://files.pythonhosted.org/packages/20/22/2ebae7ae43cd8f2debc35c631172ddf14e2a87ffcc04cf43ff9df9fff0d3/msgpack-1.1.1-cp313-cp313-manylinux_2_17_x86_64.manylinux2014_x86_64.whl", hash = "sha256:9d592d06e3cc2f537ceeeb23d38799c6ad83255289bb84c2e5792e5a8dea268a", size = 423749, upload-time = "2025-06-13T06:52:20.211Z" },
    { url = "https://files.pythonhosted.org/packages/40/1b/54c08dd5452427e1179a40b4b607e37e2664bca1c790c60c442c8e972e47/msgpack-1.1.1-cp313-cp313-manylinux_2_5_i686.manylinux1_i686.manylinux_2_17_i686.manylinux2014_i686.whl", hash = "sha256:4df2311b0ce24f06ba253fda361f938dfecd7b961576f9be3f3fbd60e87130ac", size = 404458, upload-time = "2025-06-13T06:52:21.429Z" },
    { url = "https://files.pythonhosted.org/packages/2e/60/6bb17e9ffb080616a51f09928fdd5cac1353c9becc6c4a8abd4e57269a16/msgpack-1.1.1-cp313-cp313-musllinux_1_2_aarch64.whl", hash = "sha256:e4141c5a32b5e37905b5940aacbc59739f036930367d7acce7a64e4dec1f5e0b", size = 405976, upload-time = "2025-06-13T06:52:22.995Z" },
    { url = "https://files.pythonhosted.org/packages/ee/97/88983e266572e8707c1f4b99c8fd04f9eb97b43f2db40e3172d87d8642db/msgpack-1.1.1-cp313-cp313-musllinux_1_2_i686.whl", hash = "sha256:b1ce7f41670c5a69e1389420436f41385b1aa2504c3b0c30620764b15dded2e7", size = 408607, upload-time = "2025-06-13T06:52:24.152Z" },
    { url = "https://files.pythonhosted.org/packages/bc/66/36c78af2efaffcc15a5a61ae0df53a1d025f2680122e2a9eb8442fed3ae4/msgpack-1.1.1-cp313-cp313-musllinux_1_2_x86_64.whl", hash = "sha256:4147151acabb9caed4e474c3344181e91ff7a388b888f1e19ea04f7e73dc7ad5", size = 424172, upload-time = "2025-06-13T06:52:25.704Z" },
    { url = "https://files.pythonhosted.org/packages/8c/87/a75eb622b555708fe0427fab96056d39d4c9892b0c784b3a721088c7ee37/msgpack-1.1.1-cp313-cp313-win32.whl", hash = "sha256:500e85823a27d6d9bba1d057c871b4210c1dd6fb01fbb764e37e4e8847376323", size = 65347, upload-time = "2025-06-13T06:52:26.846Z" },
    { url = "https://files.pythonhosted.org/packages/ca/91/7dc28d5e2a11a5ad804cf2b7f7a5fcb1eb5a4966d66a5d2b41aee6376543/msgpack-1.1.1-cp313-cp313-win_amd64.whl", hash = "sha256:6d489fba546295983abd142812bda76b57e33d0b9f5d5b71c09a583285506f69", size = 72341, upload-time = "2025-06-13T06:52:27.835Z" },
]

[[package]]
name = "multiurl"
version = "0.3.5"
source = { registry = "https://pypi.org/simple" }
dependencies = [
    { name = "python-dateutil" },
    { name = "pytz" },
    { name = "requests" },
    { name = "tqdm" },
]
sdist = { url = "https://files.pythonhosted.org/packages/7f/05/f6cb8e9506936c638550dda75e97c70535acf89eb147bfb8655e6d154256/multiurl-0.3.5.tar.gz", hash = "sha256:c2fb8b85227caa453fa0c9e711c5a83e3fd6d9a30b5010ce8a8a4e872d31211e", size = 18527, upload-time = "2025-03-20T11:43:01.426Z" }
wheels = [
    { url = "https://files.pythonhosted.org/packages/c3/b4/4dd3f8f8bdb79bf65a1882fbf769a27e3ce27e9566faa0aeaa295ed755d7/multiurl-0.3.5-py3-none-any.whl", hash = "sha256:37b920c3116861198ec5b24080fed5344514006021eec969784dabc76fcf3d63", size = 21323, upload-time = "2025-03-20T11:43:00.195Z" },
]

[[package]]
name = "myst-parser"
version = "4.0.1"
source = { registry = "https://pypi.org/simple" }
dependencies = [
    { name = "docutils" },
    { name = "jinja2" },
    { name = "markdown-it-py" },
    { name = "mdit-py-plugins" },
    { name = "pyyaml" },
    { name = "sphinx" },
]
sdist = { url = "https://files.pythonhosted.org/packages/66/a5/9626ba4f73555b3735ad86247a8077d4603aa8628537687c839ab08bfe44/myst_parser-4.0.1.tar.gz", hash = "sha256:5cfea715e4f3574138aecbf7d54132296bfd72bb614d31168f48c477a830a7c4", size = 93985, upload-time = "2025-02-12T10:53:03.833Z" }
wheels = [
    { url = "https://files.pythonhosted.org/packages/5f/df/76d0321c3797b54b60fef9ec3bd6f4cfd124b9e422182156a1dd418722cf/myst_parser-4.0.1-py3-none-any.whl", hash = "sha256:9134e88959ec3b5780aedf8a99680ea242869d012e8821db3126d427edc9c95d", size = 84579, upload-time = "2025-02-12T10:53:02.078Z" },
]

[[package]]
name = "nbclient"
version = "0.10.2"
source = { registry = "https://pypi.org/simple" }
dependencies = [
    { name = "jupyter-client" },
    { name = "jupyter-core" },
    { name = "nbformat" },
    { name = "traitlets" },
]
sdist = { url = "https://files.pythonhosted.org/packages/87/66/7ffd18d58eae90d5721f9f39212327695b749e23ad44b3881744eaf4d9e8/nbclient-0.10.2.tar.gz", hash = "sha256:90b7fc6b810630db87a6d0c2250b1f0ab4cf4d3c27a299b0cde78a4ed3fd9193", size = 62424, upload-time = "2024-12-19T10:32:27.164Z" }
wheels = [
    { url = "https://files.pythonhosted.org/packages/34/6d/e7fa07f03a4a7b221d94b4d586edb754a9b0dc3c9e2c93353e9fa4e0d117/nbclient-0.10.2-py3-none-any.whl", hash = "sha256:4ffee11e788b4a27fabeb7955547e4318a5298f34342a4bfd01f2e1faaeadc3d", size = 25434, upload-time = "2024-12-19T10:32:24.139Z" },
]

[[package]]
name = "nbconvert"
version = "7.16.6"
source = { registry = "https://pypi.org/simple" }
dependencies = [
    { name = "beautifulsoup4" },
    { name = "bleach", extra = ["css"] },
    { name = "defusedxml" },
    { name = "jinja2" },
    { name = "jupyter-core" },
    { name = "jupyterlab-pygments" },
    { name = "markupsafe" },
    { name = "mistune" },
    { name = "nbclient" },
    { name = "nbformat" },
    { name = "packaging" },
    { name = "pandocfilters" },
    { name = "pygments" },
    { name = "traitlets" },
]
sdist = { url = "https://files.pythonhosted.org/packages/a3/59/f28e15fc47ffb73af68a8d9b47367a8630d76e97ae85ad18271b9db96fdf/nbconvert-7.16.6.tar.gz", hash = "sha256:576a7e37c6480da7b8465eefa66c17844243816ce1ccc372633c6b71c3c0f582", size = 857715, upload-time = "2025-01-28T09:29:14.724Z" }
wheels = [
    { url = "https://files.pythonhosted.org/packages/cc/9a/cd673b2f773a12c992f41309ef81b99da1690426bd2f96957a7ade0d3ed7/nbconvert-7.16.6-py3-none-any.whl", hash = "sha256:1375a7b67e0c2883678c48e506dc320febb57685e5ee67faa51b18a90f3a712b", size = 258525, upload-time = "2025-01-28T09:29:12.551Z" },
]

[[package]]
name = "nbformat"
version = "5.10.4"
source = { registry = "https://pypi.org/simple" }
dependencies = [
    { name = "fastjsonschema" },
    { name = "jsonschema" },
    { name = "jupyter-core" },
    { name = "traitlets" },
]
sdist = { url = "https://files.pythonhosted.org/packages/6d/fd/91545e604bc3dad7dca9ed03284086039b294c6b3d75c0d2fa45f9e9caf3/nbformat-5.10.4.tar.gz", hash = "sha256:322168b14f937a5d11362988ecac2a4952d3d8e3a2cbeb2319584631226d5b3a", size = 142749, upload-time = "2024-04-04T11:20:37.371Z" }
wheels = [
    { url = "https://files.pythonhosted.org/packages/a9/82/0340caa499416c78e5d8f5f05947ae4bc3cba53c9f038ab6e9ed964e22f1/nbformat-5.10.4-py3-none-any.whl", hash = "sha256:3b48d6c8fbca4b299bf3982ea7db1af21580e4fec269ad087b9e81588891200b", size = 78454, upload-time = "2024-04-04T11:20:34.895Z" },
]

[[package]]
name = "nest-asyncio"
version = "1.6.0"
source = { registry = "https://pypi.org/simple" }
sdist = { url = "https://files.pythonhosted.org/packages/83/f8/51569ac65d696c8ecbee95938f89d4abf00f47d58d48f6fbabfe8f0baefe/nest_asyncio-1.6.0.tar.gz", hash = "sha256:6f172d5449aca15afd6c646851f4e31e02c598d553a667e38cafa997cfec55fe", size = 7418, upload-time = "2024-01-21T14:25:19.227Z" }
wheels = [
    { url = "https://files.pythonhosted.org/packages/a0/c4/c2971a3ba4c6103a3d10c4b0f24f461ddc027f0f09763220cf35ca1401b3/nest_asyncio-1.6.0-py3-none-any.whl", hash = "sha256:87af6efd6b5e897c81050477ef65c62e2b2f35d51703cae01aff2905b1852e1c", size = 5195, upload-time = "2024-01-21T14:25:17.223Z" },
]

[[package]]
name = "netcdf4"
version = "1.7.2"
source = { registry = "https://pypi.org/simple" }
dependencies = [
    { name = "certifi" },
    { name = "cftime" },
    { name = "numpy" },
]
sdist = { url = "https://files.pythonhosted.org/packages/71/ed/4d27fcfa40ebfdad3d2088a3de7ee48dbff7f35163e815ec1870d2a7398c/netcdf4-1.7.2.tar.gz", hash = "sha256:a4c6375540b19989896136943abb6d44850ff6f1fa7d3f063253b1ad3f8b7fce", size = 835064, upload-time = "2024-10-22T19:01:25.521Z" }
wheels = [
    { url = "https://files.pythonhosted.org/packages/52/7f/3a0f18a39efca0e093b54d634b66573c25ecab5c482d73138ae14aa55c6d/netCDF4-1.7.2-cp312-cp312-macosx_12_0_x86_64.whl", hash = "sha256:e73e3baa0b74afc414e53ff5095748fdbec7fb346eda351e567c23f2f0d247f1", size = 2952127, upload-time = "2024-10-22T19:00:50.613Z" },
    { url = "https://files.pythonhosted.org/packages/ed/c4/8aac0f8ca95a41bdf1364d34ff4e9bcc24494bfe69a1157301d884c2e392/netCDF4-1.7.2-cp312-cp312-macosx_14_0_arm64.whl", hash = "sha256:a51da09258b31776f474c1d47e484fc7214914cdc59edf4cee789ba632184591", size = 2460781, upload-time = "2024-10-22T19:00:52.383Z" },
    { url = "https://files.pythonhosted.org/packages/2d/1a/32b7427aaf62fed3d4e4456f874b25ce39373dbddf6cfde9edbcfc2417fc/netCDF4-1.7.2-cp312-cp312-manylinux_2_17_aarch64.manylinux2014_aarch64.whl", hash = "sha256:cb95b11804fe051897d1f2044b05d82a1847bc2549631cdd2f655dde7de77a9c", size = 9377415, upload-time = "2024-10-22T19:00:54.412Z" },
    { url = "https://files.pythonhosted.org/packages/fd/bf/5e671495c8bdf6b628e091aa8980793579474a10e51bc6ba302a3af6a778/netCDF4-1.7.2-cp312-cp312-manylinux_2_17_x86_64.manylinux2014_x86_64.whl", hash = "sha256:f9d8a848373723f41ef662590b4f5e1832227501c9fd4513e8ad8da58c269977", size = 9260579, upload-time = "2024-10-22T19:00:56.594Z" },
    { url = "https://files.pythonhosted.org/packages/d4/57/0a0bcdebcfaf72e96e7bcaa512f80ee096bf71945a3318d38253338e9c25/netCDF4-1.7.2-cp312-cp312-win_amd64.whl", hash = "sha256:568ea369e00b581302d77fc5fd0b8f78e520c7e08d0b5af5219ba51f3f1cd694", size = 6991523, upload-time = "2024-10-22T19:00:58.97Z" },
    { url = "https://files.pythonhosted.org/packages/e6/7a/ce4f9038d8726c9c90e07b2d3a404ae111a27720d712cfcded0c8ef160e8/netCDF4-1.7.2-cp313-cp313-macosx_12_0_x86_64.whl", hash = "sha256:205a5f1de3ddb993c7c97fb204a923a22408cc2e5facf08d75a8eb89b3e7e1a8", size = 2948911, upload-time = "2024-10-22T19:01:00.614Z" },
    { url = "https://files.pythonhosted.org/packages/58/3e/5736880a607edabca4c4fc49f1ccf9a2bb2485f84478e4cd19ba11c3b803/netCDF4-1.7.2-cp313-cp313-macosx_14_0_arm64.whl", hash = "sha256:96653fc75057df196010818367c63ba6d7e9af603df0a7fe43fcdad3fe0e9e56", size = 2455078, upload-time = "2024-10-22T19:01:02.674Z" },
    { url = "https://files.pythonhosted.org/packages/71/96/d5d8859a6dac29f8ebc815ff8e75770bd513db9f08d7a711e21ae562a948/netCDF4-1.7.2-cp313-cp313-manylinux_2_17_aarch64.manylinux2014_aarch64.whl", hash = "sha256:30d20e56b9ba2c48884eb89c91b63e6c0612b4927881707e34402719153ef17f", size = 9378149, upload-time = "2024-10-22T19:01:04.924Z" },
    { url = "https://files.pythonhosted.org/packages/d1/80/b9c19f1bb4ac6c5fa6f94a4f278bc68a778473d1814a86a375d7cffa193a/netCDF4-1.7.2-cp313-cp313-manylinux_2_17_x86_64.manylinux2014_x86_64.whl", hash = "sha256:8d6bfd38ba0bde04d56f06c1554714a2ea9dab75811c89450dc3ec57a9d36b80", size = 9254471, upload-time = "2024-10-22T19:01:07.041Z" },
    { url = "https://files.pythonhosted.org/packages/66/b5/e04550fd53de57001dbd5a87242da7ff784c80790adc48897977b6ccf891/netCDF4-1.7.2-cp313-cp313-win_amd64.whl", hash = "sha256:5c5fbee6134ee1246c397e1508e5297d825aa19221fdf3fa8dc9727ad824d7a5", size = 6990521, upload-time = "2024-10-23T15:02:27.549Z" },
]

[[package]]
name = "nodeenv"
version = "1.9.1"
source = { registry = "https://pypi.org/simple" }
sdist = { url = "https://files.pythonhosted.org/packages/43/16/fc88b08840de0e0a72a2f9d8c6bae36be573e475a6326ae854bcc549fc45/nodeenv-1.9.1.tar.gz", hash = "sha256:6ec12890a2dab7946721edbfbcd91f3319c6ccc9aec47be7c7e6b7011ee6645f", size = 47437, upload-time = "2024-06-04T18:44:11.171Z" }
wheels = [
    { url = "https://files.pythonhosted.org/packages/d2/1d/1b658dbd2b9fa9c4c9f32accbfc0205d532c8c6194dc0f2a4c0428e7128a/nodeenv-1.9.1-py2.py3-none-any.whl", hash = "sha256:ba11c9782d29c27c70ffbdda2d7415098754709be8a7056d79a737cd901155c9", size = 22314, upload-time = "2024-06-04T18:44:08.352Z" },
]

[[package]]
name = "numpy"
version = "2.2.5"
source = { registry = "https://pypi.org/simple" }
sdist = { url = "https://files.pythonhosted.org/packages/dc/b2/ce4b867d8cd9c0ee84938ae1e6a6f7926ebf928c9090d036fc3c6a04f946/numpy-2.2.5.tar.gz", hash = "sha256:a9c0d994680cd991b1cb772e8b297340085466a6fe964bc9d4e80f5e2f43c291", size = 20273920, upload-time = "2025-04-19T23:27:42.561Z" }
wheels = [
    { url = "https://files.pythonhosted.org/packages/e2/f7/1fd4ff108cd9d7ef929b8882692e23665dc9c23feecafbb9c6b80f4ec583/numpy-2.2.5-cp312-cp312-macosx_10_13_x86_64.whl", hash = "sha256:ee461a4eaab4f165b68780a6a1af95fb23a29932be7569b9fab666c407969051", size = 20948633, upload-time = "2025-04-19T22:37:52.4Z" },
    { url = "https://files.pythonhosted.org/packages/12/03/d443c278348371b20d830af155ff2079acad6a9e60279fac2b41dbbb73d8/numpy-2.2.5-cp312-cp312-macosx_11_0_arm64.whl", hash = "sha256:ec31367fd6a255dc8de4772bd1658c3e926d8e860a0b6e922b615e532d320ddc", size = 14176123, upload-time = "2025-04-19T22:38:15.058Z" },
    { url = "https://files.pythonhosted.org/packages/2b/0b/5ca264641d0e7b14393313304da48b225d15d471250376f3fbdb1a2be603/numpy-2.2.5-cp312-cp312-macosx_14_0_arm64.whl", hash = "sha256:47834cde750d3c9f4e52c6ca28a7361859fcaf52695c7dc3cc1a720b8922683e", size = 5163817, upload-time = "2025-04-19T22:38:24.885Z" },
    { url = "https://files.pythonhosted.org/packages/04/b3/d522672b9e3d28e26e1613de7675b441bbd1eaca75db95680635dd158c67/numpy-2.2.5-cp312-cp312-macosx_14_0_x86_64.whl", hash = "sha256:2c1a1c6ccce4022383583a6ded7bbcda22fc635eb4eb1e0a053336425ed36dfa", size = 6698066, upload-time = "2025-04-19T22:38:35.782Z" },
    { url = "https://files.pythonhosted.org/packages/a0/93/0f7a75c1ff02d4b76df35079676b3b2719fcdfb39abdf44c8b33f43ef37d/numpy-2.2.5-cp312-cp312-manylinux_2_17_aarch64.manylinux2014_aarch64.whl", hash = "sha256:9d75f338f5f79ee23548b03d801d28a505198297534f62416391857ea0479571", size = 14087277, upload-time = "2025-04-19T22:38:57.697Z" },
    { url = "https://files.pythonhosted.org/packages/b0/d9/7c338b923c53d431bc837b5b787052fef9ae68a56fe91e325aac0d48226e/numpy-2.2.5-cp312-cp312-manylinux_2_17_x86_64.manylinux2014_x86_64.whl", hash = "sha256:3a801fef99668f309b88640e28d261991bfad9617c27beda4a3aec4f217ea073", size = 16135742, upload-time = "2025-04-19T22:39:22.689Z" },
    { url = "https://files.pythonhosted.org/packages/2d/10/4dec9184a5d74ba9867c6f7d1e9f2e0fb5fe96ff2bf50bb6f342d64f2003/numpy-2.2.5-cp312-cp312-musllinux_1_2_aarch64.whl", hash = "sha256:abe38cd8381245a7f49967a6010e77dbf3680bd3627c0fe4362dd693b404c7f8", size = 15581825, upload-time = "2025-04-19T22:39:45.794Z" },
    { url = "https://files.pythonhosted.org/packages/80/1f/2b6fcd636e848053f5b57712a7d1880b1565eec35a637fdfd0a30d5e738d/numpy-2.2.5-cp312-cp312-musllinux_1_2_x86_64.whl", hash = "sha256:5a0ac90e46fdb5649ab6369d1ab6104bfe5854ab19b645bf5cda0127a13034ae", size = 17899600, upload-time = "2025-04-19T22:40:13.427Z" },
    { url = "https://files.pythonhosted.org/packages/ec/87/36801f4dc2623d76a0a3835975524a84bd2b18fe0f8835d45c8eae2f9ff2/numpy-2.2.5-cp312-cp312-win32.whl", hash = "sha256:0cd48122a6b7eab8f06404805b1bd5856200e3ed6f8a1b9a194f9d9054631beb", size = 6312626, upload-time = "2025-04-19T22:40:25.223Z" },
    { url = "https://files.pythonhosted.org/packages/8b/09/4ffb4d6cfe7ca6707336187951992bd8a8b9142cf345d87ab858d2d7636a/numpy-2.2.5-cp312-cp312-win_amd64.whl", hash = "sha256:ced69262a8278547e63409b2653b372bf4baff0870c57efa76c5703fd6543282", size = 12645715, upload-time = "2025-04-19T22:40:44.528Z" },
    { url = "https://files.pythonhosted.org/packages/e2/a0/0aa7f0f4509a2e07bd7a509042967c2fab635690d4f48c6c7b3afd4f448c/numpy-2.2.5-cp313-cp313-macosx_10_13_x86_64.whl", hash = "sha256:059b51b658f4414fff78c6d7b1b4e18283ab5fa56d270ff212d5ba0c561846f4", size = 20935102, upload-time = "2025-04-19T22:41:16.234Z" },
    { url = "https://files.pythonhosted.org/packages/7e/e4/a6a9f4537542912ec513185396fce52cdd45bdcf3e9d921ab02a93ca5aa9/numpy-2.2.5-cp313-cp313-macosx_11_0_arm64.whl", hash = "sha256:47f9ed103af0bc63182609044b0490747e03bd20a67e391192dde119bf43d52f", size = 14191709, upload-time = "2025-04-19T22:41:38.472Z" },
    { url = "https://files.pythonhosted.org/packages/be/65/72f3186b6050bbfe9c43cb81f9df59ae63603491d36179cf7a7c8d216758/numpy-2.2.5-cp313-cp313-macosx_14_0_arm64.whl", hash = "sha256:261a1ef047751bb02f29dfe337230b5882b54521ca121fc7f62668133cb119c9", size = 5149173, upload-time = "2025-04-19T22:41:47.823Z" },
    { url = "https://files.pythonhosted.org/packages/e5/e9/83e7a9432378dde5802651307ae5e9ea07bb72b416728202218cd4da2801/numpy-2.2.5-cp313-cp313-macosx_14_0_x86_64.whl", hash = "sha256:4520caa3807c1ceb005d125a75e715567806fed67e315cea619d5ec6e75a4191", size = 6684502, upload-time = "2025-04-19T22:41:58.689Z" },
    { url = "https://files.pythonhosted.org/packages/ea/27/b80da6c762394c8ee516b74c1f686fcd16c8f23b14de57ba0cad7349d1d2/numpy-2.2.5-cp313-cp313-manylinux_2_17_aarch64.manylinux2014_aarch64.whl", hash = "sha256:3d14b17b9be5f9c9301f43d2e2a4886a33b53f4e6fdf9ca2f4cc60aeeee76372", size = 14084417, upload-time = "2025-04-19T22:42:19.897Z" },
    { url = "https://files.pythonhosted.org/packages/aa/fc/ebfd32c3e124e6a1043e19c0ab0769818aa69050ce5589b63d05ff185526/numpy-2.2.5-cp313-cp313-manylinux_2_17_x86_64.manylinux2014_x86_64.whl", hash = "sha256:2ba321813a00e508d5421104464510cc962a6f791aa2fca1c97b1e65027da80d", size = 16133807, upload-time = "2025-04-19T22:42:44.433Z" },
    { url = "https://files.pythonhosted.org/packages/bf/9b/4cc171a0acbe4666f7775cfd21d4eb6bb1d36d3a0431f48a73e9212d2278/numpy-2.2.5-cp313-cp313-musllinux_1_2_aarch64.whl", hash = "sha256:a4cbdef3ddf777423060c6f81b5694bad2dc9675f110c4b2a60dc0181543fac7", size = 15575611, upload-time = "2025-04-19T22:43:09.928Z" },
    { url = "https://files.pythonhosted.org/packages/a3/45/40f4135341850df48f8edcf949cf47b523c404b712774f8855a64c96ef29/numpy-2.2.5-cp313-cp313-musllinux_1_2_x86_64.whl", hash = "sha256:54088a5a147ab71a8e7fdfd8c3601972751ded0739c6b696ad9cb0343e21ab73", size = 17895747, upload-time = "2025-04-19T22:43:36.983Z" },
    { url = "https://files.pythonhosted.org/packages/f8/4c/b32a17a46f0ffbde8cc82df6d3daeaf4f552e346df143e1b188a701a8f09/numpy-2.2.5-cp313-cp313-win32.whl", hash = "sha256:c8b82a55ef86a2d8e81b63da85e55f5537d2157165be1cb2ce7cfa57b6aef38b", size = 6309594, upload-time = "2025-04-19T22:47:10.523Z" },
    { url = "https://files.pythonhosted.org/packages/13/ae/72e6276feb9ef06787365b05915bfdb057d01fceb4a43cb80978e518d79b/numpy-2.2.5-cp313-cp313-win_amd64.whl", hash = "sha256:d8882a829fd779f0f43998e931c466802a77ca1ee0fe25a3abe50278616b1471", size = 12638356, upload-time = "2025-04-19T22:47:30.253Z" },
    { url = "https://files.pythonhosted.org/packages/79/56/be8b85a9f2adb688e7ded6324e20149a03541d2b3297c3ffc1a73f46dedb/numpy-2.2.5-cp313-cp313t-macosx_10_13_x86_64.whl", hash = "sha256:e8b025c351b9f0e8b5436cf28a07fa4ac0204d67b38f01433ac7f9b870fa38c6", size = 20963778, upload-time = "2025-04-19T22:44:09.251Z" },
    { url = "https://files.pythonhosted.org/packages/ff/77/19c5e62d55bff507a18c3cdff82e94fe174957bad25860a991cac719d3ab/numpy-2.2.5-cp313-cp313t-macosx_11_0_arm64.whl", hash = "sha256:8dfa94b6a4374e7851bbb6f35e6ded2120b752b063e6acdd3157e4d2bb922eba", size = 14207279, upload-time = "2025-04-19T22:44:31.383Z" },
    { url = "https://files.pythonhosted.org/packages/75/22/aa11f22dc11ff4ffe4e849d9b63bbe8d4ac6d5fae85ddaa67dfe43be3e76/numpy-2.2.5-cp313-cp313t-macosx_14_0_arm64.whl", hash = "sha256:97c8425d4e26437e65e1d189d22dff4a079b747ff9c2788057bfb8114ce1e133", size = 5199247, upload-time = "2025-04-19T22:44:40.361Z" },
    { url = "https://files.pythonhosted.org/packages/4f/6c/12d5e760fc62c08eded0394f62039f5a9857f758312bf01632a81d841459/numpy-2.2.5-cp313-cp313t-macosx_14_0_x86_64.whl", hash = "sha256:352d330048c055ea6db701130abc48a21bec690a8d38f8284e00fab256dc1376", size = 6711087, upload-time = "2025-04-19T22:44:51.188Z" },
    { url = "https://files.pythonhosted.org/packages/ef/94/ece8280cf4218b2bee5cec9567629e61e51b4be501e5c6840ceb593db945/numpy-2.2.5-cp313-cp313t-manylinux_2_17_aarch64.manylinux2014_aarch64.whl", hash = "sha256:8b4c0773b6ada798f51f0f8e30c054d32304ccc6e9c5d93d46cb26f3d385ab19", size = 14059964, upload-time = "2025-04-19T22:45:12.451Z" },
    { url = "https://files.pythonhosted.org/packages/39/41/c5377dac0514aaeec69115830a39d905b1882819c8e65d97fc60e177e19e/numpy-2.2.5-cp313-cp313t-manylinux_2_17_x86_64.manylinux2014_x86_64.whl", hash = "sha256:55f09e00d4dccd76b179c0f18a44f041e5332fd0e022886ba1c0bbf3ea4a18d0", size = 16121214, upload-time = "2025-04-19T22:45:37.734Z" },
    { url = "https://files.pythonhosted.org/packages/db/54/3b9f89a943257bc8e187145c6bc0eb8e3d615655f7b14e9b490b053e8149/numpy-2.2.5-cp313-cp313t-musllinux_1_2_aarch64.whl", hash = "sha256:02f226baeefa68f7d579e213d0f3493496397d8f1cff5e2b222af274c86a552a", size = 15575788, upload-time = "2025-04-19T22:46:01.908Z" },
    { url = "https://files.pythonhosted.org/packages/b1/c4/2e407e85df35b29f79945751b8f8e671057a13a376497d7fb2151ba0d290/numpy-2.2.5-cp313-cp313t-musllinux_1_2_x86_64.whl", hash = "sha256:c26843fd58f65da9491165072da2cccc372530681de481ef670dcc8e27cfb066", size = 17893672, upload-time = "2025-04-19T22:46:28.585Z" },
    { url = "https://files.pythonhosted.org/packages/29/7e/d0b44e129d038dba453f00d0e29ebd6eaf2f06055d72b95b9947998aca14/numpy-2.2.5-cp313-cp313t-win32.whl", hash = "sha256:1a161c2c79ab30fe4501d5a2bbfe8b162490757cf90b7f05be8b80bc02f7bb8e", size = 6377102, upload-time = "2025-04-19T22:46:39.949Z" },
    { url = "https://files.pythonhosted.org/packages/63/be/b85e4aa4bf42c6502851b971f1c326d583fcc68227385f92089cf50a7b45/numpy-2.2.5-cp313-cp313t-win_amd64.whl", hash = "sha256:d403c84991b5ad291d3809bace5e85f4bbf44a04bdc9a88ed2bb1807b3360bb8", size = 12750096, upload-time = "2025-04-19T22:47:00.147Z" },
]

[[package]]
name = "packaging"
version = "25.0"
source = { registry = "https://pypi.org/simple" }
sdist = { url = "https://files.pythonhosted.org/packages/a1/d4/1fc4078c65507b51b96ca8f8c3ba19e6a61c8253c72794544580a7b6c24d/packaging-25.0.tar.gz", hash = "sha256:d443872c98d677bf60f6a1f2f8c1cb748e8fe762d2bf9d3148b5599295b0fc4f", size = 165727, upload-time = "2025-04-19T11:48:59.673Z" }
wheels = [
    { url = "https://files.pythonhosted.org/packages/20/12/38679034af332785aac8774540895e234f4d07f7545804097de4b666afd8/packaging-25.0-py3-none-any.whl", hash = "sha256:29572ef2b1f17581046b3a2227d5c611fb25ec70ca1ba8554b24b0e69331a484", size = 66469, upload-time = "2025-04-19T11:48:57.875Z" },
]

[[package]]
name = "pandas"
version = "2.2.3"
source = { registry = "https://pypi.org/simple" }
dependencies = [
    { name = "numpy" },
    { name = "python-dateutil" },
    { name = "pytz" },
    { name = "tzdata" },
]
sdist = { url = "https://files.pythonhosted.org/packages/9c/d6/9f8431bacc2e19dca897724cd097b1bb224a6ad5433784a44b587c7c13af/pandas-2.2.3.tar.gz", hash = "sha256:4f18ba62b61d7e192368b84517265a99b4d7ee8912f8708660fb4a366cc82667", size = 4399213, upload-time = "2024-09-20T13:10:04.827Z" }
wheels = [
    { url = "https://files.pythonhosted.org/packages/17/a3/fb2734118db0af37ea7433f57f722c0a56687e14b14690edff0cdb4b7e58/pandas-2.2.3-cp312-cp312-macosx_10_9_x86_64.whl", hash = "sha256:b1d432e8d08679a40e2a6d8b2f9770a5c21793a6f9f47fdd52c5ce1948a5a8a9", size = 12529893, upload-time = "2024-09-20T13:09:09.655Z" },
    { url = "https://files.pythonhosted.org/packages/e1/0c/ad295fd74bfac85358fd579e271cded3ac969de81f62dd0142c426b9da91/pandas-2.2.3-cp312-cp312-macosx_11_0_arm64.whl", hash = "sha256:a5a1595fe639f5988ba6a8e5bc9649af3baf26df3998a0abe56c02609392e0a4", size = 11363475, upload-time = "2024-09-20T13:09:14.718Z" },
    { url = "https://files.pythonhosted.org/packages/c6/2a/4bba3f03f7d07207481fed47f5b35f556c7441acddc368ec43d6643c5777/pandas-2.2.3-cp312-cp312-manylinux2014_aarch64.manylinux_2_17_aarch64.whl", hash = "sha256:5de54125a92bb4d1c051c0659e6fcb75256bf799a732a87184e5ea503965bce3", size = 15188645, upload-time = "2024-09-20T19:02:03.88Z" },
    { url = "https://files.pythonhosted.org/packages/38/f8/d8fddee9ed0d0c0f4a2132c1dfcf0e3e53265055da8df952a53e7eaf178c/pandas-2.2.3-cp312-cp312-manylinux_2_17_x86_64.manylinux2014_x86_64.whl", hash = "sha256:fffb8ae78d8af97f849404f21411c95062db1496aeb3e56f146f0355c9989319", size = 12739445, upload-time = "2024-09-20T13:09:17.621Z" },
    { url = "https://files.pythonhosted.org/packages/20/e8/45a05d9c39d2cea61ab175dbe6a2de1d05b679e8de2011da4ee190d7e748/pandas-2.2.3-cp312-cp312-musllinux_1_2_aarch64.whl", hash = "sha256:6dfcb5ee8d4d50c06a51c2fffa6cff6272098ad6540aed1a76d15fb9318194d8", size = 16359235, upload-time = "2024-09-20T19:02:07.094Z" },
    { url = "https://files.pythonhosted.org/packages/1d/99/617d07a6a5e429ff90c90da64d428516605a1ec7d7bea494235e1c3882de/pandas-2.2.3-cp312-cp312-musllinux_1_2_x86_64.whl", hash = "sha256:062309c1b9ea12a50e8ce661145c6aab431b1e99530d3cd60640e255778bd43a", size = 14056756, upload-time = "2024-09-20T13:09:20.474Z" },
    { url = "https://files.pythonhosted.org/packages/29/d4/1244ab8edf173a10fd601f7e13b9566c1b525c4f365d6bee918e68381889/pandas-2.2.3-cp312-cp312-win_amd64.whl", hash = "sha256:59ef3764d0fe818125a5097d2ae867ca3fa64df032331b7e0917cf5d7bf66b13", size = 11504248, upload-time = "2024-09-20T13:09:23.137Z" },
    { url = "https://files.pythonhosted.org/packages/64/22/3b8f4e0ed70644e85cfdcd57454686b9057c6c38d2f74fe4b8bc2527214a/pandas-2.2.3-cp313-cp313-macosx_10_13_x86_64.whl", hash = "sha256:f00d1345d84d8c86a63e476bb4955e46458b304b9575dcf71102b5c705320015", size = 12477643, upload-time = "2024-09-20T13:09:25.522Z" },
    { url = "https://files.pythonhosted.org/packages/e4/93/b3f5d1838500e22c8d793625da672f3eec046b1a99257666c94446969282/pandas-2.2.3-cp313-cp313-macosx_11_0_arm64.whl", hash = "sha256:3508d914817e153ad359d7e069d752cdd736a247c322d932eb89e6bc84217f28", size = 11281573, upload-time = "2024-09-20T13:09:28.012Z" },
    { url = "https://files.pythonhosted.org/packages/f5/94/6c79b07f0e5aab1dcfa35a75f4817f5c4f677931d4234afcd75f0e6a66ca/pandas-2.2.3-cp313-cp313-manylinux2014_aarch64.manylinux_2_17_aarch64.whl", hash = "sha256:22a9d949bfc9a502d320aa04e5d02feab689d61da4e7764b62c30b991c42c5f0", size = 15196085, upload-time = "2024-09-20T19:02:10.451Z" },
    { url = "https://files.pythonhosted.org/packages/e8/31/aa8da88ca0eadbabd0a639788a6da13bb2ff6edbbb9f29aa786450a30a91/pandas-2.2.3-cp313-cp313-manylinux_2_17_x86_64.manylinux2014_x86_64.whl", hash = "sha256:f3a255b2c19987fbbe62a9dfd6cff7ff2aa9ccab3fc75218fd4b7530f01efa24", size = 12711809, upload-time = "2024-09-20T13:09:30.814Z" },
    { url = "https://files.pythonhosted.org/packages/ee/7c/c6dbdb0cb2a4344cacfb8de1c5808ca885b2e4dcfde8008266608f9372af/pandas-2.2.3-cp313-cp313-musllinux_1_2_aarch64.whl", hash = "sha256:800250ecdadb6d9c78eae4990da62743b857b470883fa27f652db8bdde7f6659", size = 16356316, upload-time = "2024-09-20T19:02:13.825Z" },
    { url = "https://files.pythonhosted.org/packages/57/b7/8b757e7d92023b832869fa8881a992696a0bfe2e26f72c9ae9f255988d42/pandas-2.2.3-cp313-cp313-musllinux_1_2_x86_64.whl", hash = "sha256:6374c452ff3ec675a8f46fd9ab25c4ad0ba590b71cf0656f8b6daa5202bca3fb", size = 14022055, upload-time = "2024-09-20T13:09:33.462Z" },
    { url = "https://files.pythonhosted.org/packages/3b/bc/4b18e2b8c002572c5a441a64826252ce5da2aa738855747247a971988043/pandas-2.2.3-cp313-cp313-win_amd64.whl", hash = "sha256:61c5ad4043f791b61dd4752191d9f07f0ae412515d59ba8f005832a532f8736d", size = 11481175, upload-time = "2024-09-20T13:09:35.871Z" },
    { url = "https://files.pythonhosted.org/packages/76/a3/a5d88146815e972d40d19247b2c162e88213ef51c7c25993942c39dbf41d/pandas-2.2.3-cp313-cp313t-macosx_10_13_x86_64.whl", hash = "sha256:3b71f27954685ee685317063bf13c7709a7ba74fc996b84fc6821c59b0f06468", size = 12615650, upload-time = "2024-09-20T13:09:38.685Z" },
    { url = "https://files.pythonhosted.org/packages/9c/8c/f0fd18f6140ddafc0c24122c8a964e48294acc579d47def376fef12bcb4a/pandas-2.2.3-cp313-cp313t-macosx_11_0_arm64.whl", hash = "sha256:38cf8125c40dae9d5acc10fa66af8ea6fdf760b2714ee482ca691fc66e6fcb18", size = 11290177, upload-time = "2024-09-20T13:09:41.141Z" },
    { url = "https://files.pythonhosted.org/packages/ed/f9/e995754eab9c0f14c6777401f7eece0943840b7a9fc932221c19d1abee9f/pandas-2.2.3-cp313-cp313t-manylinux2014_aarch64.manylinux_2_17_aarch64.whl", hash = "sha256:ba96630bc17c875161df3818780af30e43be9b166ce51c9a18c1feae342906c2", size = 14651526, upload-time = "2024-09-20T19:02:16.905Z" },
    { url = "https://files.pythonhosted.org/packages/25/b0/98d6ae2e1abac4f35230aa756005e8654649d305df9a28b16b9ae4353bff/pandas-2.2.3-cp313-cp313t-manylinux_2_17_x86_64.manylinux2014_x86_64.whl", hash = "sha256:1db71525a1538b30142094edb9adc10be3f3e176748cd7acc2240c2f2e5aa3a4", size = 11871013, upload-time = "2024-09-20T13:09:44.39Z" },
    { url = "https://files.pythonhosted.org/packages/cc/57/0f72a10f9db6a4628744c8e8f0df4e6e21de01212c7c981d31e50ffc8328/pandas-2.2.3-cp313-cp313t-musllinux_1_2_aarch64.whl", hash = "sha256:15c0e1e02e93116177d29ff83e8b1619c93ddc9c49083f237d4312337a61165d", size = 15711620, upload-time = "2024-09-20T19:02:20.639Z" },
    { url = "https://files.pythonhosted.org/packages/ab/5f/b38085618b950b79d2d9164a711c52b10aefc0ae6833b96f626b7021b2ed/pandas-2.2.3-cp313-cp313t-musllinux_1_2_x86_64.whl", hash = "sha256:ad5b65698ab28ed8d7f18790a0dc58005c7629f227be9ecc1072aa74c0c1d43a", size = 13098436, upload-time = "2024-09-20T13:09:48.112Z" },
]

[[package]]
name = "pandas-stubs"
version = "2.2.3.250527"
source = { registry = "https://pypi.org/simple" }
dependencies = [
    { name = "numpy" },
    { name = "types-pytz" },
]
sdist = { url = "https://files.pythonhosted.org/packages/5f/0d/5fe7f7f3596eb1c2526fea151e9470f86b379183d8b9debe44b2098651ca/pandas_stubs-2.2.3.250527.tar.gz", hash = "sha256:e2d694c4e72106055295ad143664e5c99e5815b07190d1ff85b73b13ff019e63", size = 106312, upload-time = "2025-05-27T15:24:29.716Z" }
wheels = [
    { url = "https://files.pythonhosted.org/packages/ec/f8/46141ba8c9d7064dc5008bfb4a6ae5bd3c30e4c61c28b5c5ed485bf358ba/pandas_stubs-2.2.3.250527-py3-none-any.whl", hash = "sha256:cd0a49a95b8c5f944e605be711042a4dd8550e2c559b43d70ba2c4b524b66163", size = 159683, upload-time = "2025-05-27T15:24:28.4Z" },
]

[[package]]
name = "pandocfilters"
version = "1.5.1"
source = { registry = "https://pypi.org/simple" }
sdist = { url = "https://files.pythonhosted.org/packages/70/6f/3dd4940bbe001c06a65f88e36bad298bc7a0de5036115639926b0c5c0458/pandocfilters-1.5.1.tar.gz", hash = "sha256:002b4a555ee4ebc03f8b66307e287fa492e4a77b4ea14d3f934328297bb4939e", size = 8454, upload-time = "2024-01-18T20:08:13.726Z" }
wheels = [
    { url = "https://files.pythonhosted.org/packages/ef/af/4fbc8cab944db5d21b7e2a5b8e9211a03a79852b1157e2c102fcc61ac440/pandocfilters-1.5.1-py2.py3-none-any.whl", hash = "sha256:93be382804a9cdb0a7267585f157e5d1731bbe5545a85b268d6f5fe6232de2bc", size = 8663, upload-time = "2024-01-18T20:08:11.28Z" },
]

[[package]]
name = "parso"
version = "0.8.4"
source = { registry = "https://pypi.org/simple" }
sdist = { url = "https://files.pythonhosted.org/packages/66/94/68e2e17afaa9169cf6412ab0f28623903be73d1b32e208d9e8e541bb086d/parso-0.8.4.tar.gz", hash = "sha256:eb3a7b58240fb99099a345571deecc0f9540ea5f4dd2fe14c2a99d6b281ab92d", size = 400609, upload-time = "2024-04-05T09:43:55.897Z" }
wheels = [
    { url = "https://files.pythonhosted.org/packages/c6/ac/dac4a63f978e4dcb3c6d3a78c4d8e0192a113d288502a1216950c41b1027/parso-0.8.4-py2.py3-none-any.whl", hash = "sha256:a418670a20291dacd2dddc80c377c5c3791378ee1e8d12bffc35420643d43f18", size = 103650, upload-time = "2024-04-05T09:43:53.299Z" },
]

[[package]]
name = "partd"
version = "1.4.2"
source = { registry = "https://pypi.org/simple" }
dependencies = [
    { name = "locket" },
    { name = "toolz" },
]
sdist = { url = "https://files.pythonhosted.org/packages/b2/3a/3f06f34820a31257ddcabdfafc2672c5816be79c7e353b02c1f318daa7d4/partd-1.4.2.tar.gz", hash = "sha256:d022c33afbdc8405c226621b015e8067888173d85f7f5ecebb3cafed9a20f02c", size = 21029, upload-time = "2024-05-06T19:51:41.945Z" }
wheels = [
    { url = "https://files.pythonhosted.org/packages/71/e7/40fb618334dcdf7c5a316c0e7343c5cd82d3d866edc100d98e29bc945ecd/partd-1.4.2-py3-none-any.whl", hash = "sha256:978e4ac767ec4ba5b86c6eaa52e5a2a3bc748a2ca839e8cc798f1cc6ce6efb0f", size = 18905, upload-time = "2024-05-06T19:51:39.271Z" },
]

[[package]]
name = "pbr"
version = "6.1.1"
source = { registry = "https://pypi.org/simple" }
dependencies = [
    { name = "setuptools" },
]
sdist = { url = "https://files.pythonhosted.org/packages/01/d2/510cc0d218e753ba62a1bc1434651db3cd797a9716a0a66cc714cb4f0935/pbr-6.1.1.tar.gz", hash = "sha256:93ea72ce6989eb2eed99d0f75721474f69ad88128afdef5ac377eb797c4bf76b", size = 125702, upload-time = "2025-02-04T14:28:06.514Z" }
wheels = [
    { url = "https://files.pythonhosted.org/packages/47/ac/684d71315abc7b1214d59304e23a982472967f6bf4bde5a98f1503f648dc/pbr-6.1.1-py2.py3-none-any.whl", hash = "sha256:38d4daea5d9fa63b3f626131b9d34947fd0c8be9b05a29276870580050a25a76", size = 108997, upload-time = "2025-02-04T14:28:03.168Z" },
]

[[package]]
name = "pexpect"
version = "4.9.0"
source = { registry = "https://pypi.org/simple" }
dependencies = [
    { name = "ptyprocess" },
]
sdist = { url = "https://files.pythonhosted.org/packages/42/92/cc564bf6381ff43ce1f4d06852fc19a2f11d180f23dc32d9588bee2f149d/pexpect-4.9.0.tar.gz", hash = "sha256:ee7d41123f3c9911050ea2c2dac107568dc43b2d3b0c7557a33212c398ead30f", size = 166450, upload-time = "2023-11-25T09:07:26.339Z" }
wheels = [
    { url = "https://files.pythonhosted.org/packages/9e/c3/059298687310d527a58bb01f3b1965787ee3b40dce76752eda8b44e9a2c5/pexpect-4.9.0-py2.py3-none-any.whl", hash = "sha256:7236d1e080e4936be2dc3e326cec0af72acf9212a7e1d060210e70a47e253523", size = 63772, upload-time = "2023-11-25T06:56:14.81Z" },
]

[[package]]
name = "pillow"
version = "11.2.1"
source = { registry = "https://pypi.org/simple" }
sdist = { url = "https://files.pythonhosted.org/packages/af/cb/bb5c01fcd2a69335b86c22142b2bccfc3464087efb7fd382eee5ffc7fdf7/pillow-11.2.1.tar.gz", hash = "sha256:a64dd61998416367b7ef979b73d3a85853ba9bec4c2925f74e588879a58716b6", size = 47026707, upload-time = "2025-04-12T17:50:03.289Z" }
wheels = [
    { url = "https://files.pythonhosted.org/packages/c7/40/052610b15a1b8961f52537cc8326ca6a881408bc2bdad0d852edeb6ed33b/pillow-11.2.1-cp312-cp312-macosx_10_13_x86_64.whl", hash = "sha256:78afba22027b4accef10dbd5eed84425930ba41b3ea0a86fa8d20baaf19d807f", size = 3190185, upload-time = "2025-04-12T17:48:00.417Z" },
    { url = "https://files.pythonhosted.org/packages/e5/7e/b86dbd35a5f938632093dc40d1682874c33dcfe832558fc80ca56bfcb774/pillow-11.2.1-cp312-cp312-macosx_11_0_arm64.whl", hash = "sha256:78092232a4ab376a35d68c4e6d5e00dfd73454bd12b230420025fbe178ee3b0b", size = 3030306, upload-time = "2025-04-12T17:48:02.391Z" },
    { url = "https://files.pythonhosted.org/packages/a4/5c/467a161f9ed53e5eab51a42923c33051bf8d1a2af4626ac04f5166e58e0c/pillow-11.2.1-cp312-cp312-manylinux_2_17_aarch64.manylinux2014_aarch64.whl", hash = "sha256:25a5f306095c6780c52e6bbb6109624b95c5b18e40aab1c3041da3e9e0cd3e2d", size = 4416121, upload-time = "2025-04-12T17:48:04.554Z" },
    { url = "https://files.pythonhosted.org/packages/62/73/972b7742e38ae0e2ac76ab137ca6005dcf877480da0d9d61d93b613065b4/pillow-11.2.1-cp312-cp312-manylinux_2_17_x86_64.manylinux2014_x86_64.whl", hash = "sha256:0c7b29dbd4281923a2bfe562acb734cee96bbb129e96e6972d315ed9f232bef4", size = 4501707, upload-time = "2025-04-12T17:48:06.831Z" },
    { url = "https://files.pythonhosted.org/packages/e4/3a/427e4cb0b9e177efbc1a84798ed20498c4f233abde003c06d2650a6d60cb/pillow-11.2.1-cp312-cp312-manylinux_2_28_aarch64.whl", hash = "sha256:3e645b020f3209a0181a418bffe7b4a93171eef6c4ef6cc20980b30bebf17b7d", size = 4522921, upload-time = "2025-04-12T17:48:09.229Z" },
    { url = "https://files.pythonhosted.org/packages/fe/7c/d8b1330458e4d2f3f45d9508796d7caf0c0d3764c00c823d10f6f1a3b76d/pillow-11.2.1-cp312-cp312-manylinux_2_28_x86_64.whl", hash = "sha256:b2dbea1012ccb784a65349f57bbc93730b96e85b42e9bf7b01ef40443db720b4", size = 4612523, upload-time = "2025-04-12T17:48:11.631Z" },
    { url = "https://files.pythonhosted.org/packages/b3/2f/65738384e0b1acf451de5a573d8153fe84103772d139e1e0bdf1596be2ea/pillow-11.2.1-cp312-cp312-musllinux_1_2_aarch64.whl", hash = "sha256:da3104c57bbd72948d75f6a9389e6727d2ab6333c3617f0a89d72d4940aa0443", size = 4587836, upload-time = "2025-04-12T17:48:13.592Z" },
    { url = "https://files.pythonhosted.org/packages/6a/c5/e795c9f2ddf3debb2dedd0df889f2fe4b053308bb59a3cc02a0cd144d641/pillow-11.2.1-cp312-cp312-musllinux_1_2_x86_64.whl", hash = "sha256:598174aef4589af795f66f9caab87ba4ff860ce08cd5bb447c6fc553ffee603c", size = 4669390, upload-time = "2025-04-12T17:48:15.938Z" },
    { url = "https://files.pythonhosted.org/packages/96/ae/ca0099a3995976a9fce2f423166f7bff9b12244afdc7520f6ed38911539a/pillow-11.2.1-cp312-cp312-win32.whl", hash = "sha256:1d535df14716e7f8776b9e7fee118576d65572b4aad3ed639be9e4fa88a1cad3", size = 2332309, upload-time = "2025-04-12T17:48:17.885Z" },
    { url = "https://files.pythonhosted.org/packages/7c/18/24bff2ad716257fc03da964c5e8f05d9790a779a8895d6566e493ccf0189/pillow-11.2.1-cp312-cp312-win_amd64.whl", hash = "sha256:14e33b28bf17c7a38eede290f77db7c664e4eb01f7869e37fa98a5aa95978941", size = 2676768, upload-time = "2025-04-12T17:48:19.655Z" },
    { url = "https://files.pythonhosted.org/packages/da/bb/e8d656c9543276517ee40184aaa39dcb41e683bca121022f9323ae11b39d/pillow-11.2.1-cp312-cp312-win_arm64.whl", hash = "sha256:21e1470ac9e5739ff880c211fc3af01e3ae505859392bf65458c224d0bf283eb", size = 2415087, upload-time = "2025-04-12T17:48:21.991Z" },
    { url = "https://files.pythonhosted.org/packages/36/9c/447528ee3776e7ab8897fe33697a7ff3f0475bb490c5ac1456a03dc57956/pillow-11.2.1-cp313-cp313-macosx_10_13_x86_64.whl", hash = "sha256:fdec757fea0b793056419bca3e9932eb2b0ceec90ef4813ea4c1e072c389eb28", size = 3190098, upload-time = "2025-04-12T17:48:23.915Z" },
    { url = "https://files.pythonhosted.org/packages/b5/09/29d5cd052f7566a63e5b506fac9c60526e9ecc553825551333e1e18a4858/pillow-11.2.1-cp313-cp313-macosx_11_0_arm64.whl", hash = "sha256:b0e130705d568e2f43a17bcbe74d90958e8a16263868a12c3e0d9c8162690830", size = 3030166, upload-time = "2025-04-12T17:48:25.738Z" },
    { url = "https://files.pythonhosted.org/packages/71/5d/446ee132ad35e7600652133f9c2840b4799bbd8e4adba881284860da0a36/pillow-11.2.1-cp313-cp313-manylinux_2_17_aarch64.manylinux2014_aarch64.whl", hash = "sha256:7bdb5e09068332578214cadd9c05e3d64d99e0e87591be22a324bdbc18925be0", size = 4408674, upload-time = "2025-04-12T17:48:27.908Z" },
    { url = "https://files.pythonhosted.org/packages/69/5f/cbe509c0ddf91cc3a03bbacf40e5c2339c4912d16458fcb797bb47bcb269/pillow-11.2.1-cp313-cp313-manylinux_2_17_x86_64.manylinux2014_x86_64.whl", hash = "sha256:d189ba1bebfbc0c0e529159631ec72bb9e9bc041f01ec6d3233d6d82eb823bc1", size = 4496005, upload-time = "2025-04-12T17:48:29.888Z" },
    { url = "https://files.pythonhosted.org/packages/f9/b3/dd4338d8fb8a5f312021f2977fb8198a1184893f9b00b02b75d565c33b51/pillow-11.2.1-cp313-cp313-manylinux_2_28_aarch64.whl", hash = "sha256:191955c55d8a712fab8934a42bfefbf99dd0b5875078240943f913bb66d46d9f", size = 4518707, upload-time = "2025-04-12T17:48:31.874Z" },
    { url = "https://files.pythonhosted.org/packages/13/eb/2552ecebc0b887f539111c2cd241f538b8ff5891b8903dfe672e997529be/pillow-11.2.1-cp313-cp313-manylinux_2_28_x86_64.whl", hash = "sha256:ad275964d52e2243430472fc5d2c2334b4fc3ff9c16cb0a19254e25efa03a155", size = 4610008, upload-time = "2025-04-12T17:48:34.422Z" },
    { url = "https://files.pythonhosted.org/packages/72/d1/924ce51bea494cb6e7959522d69d7b1c7e74f6821d84c63c3dc430cbbf3b/pillow-11.2.1-cp313-cp313-musllinux_1_2_aarch64.whl", hash = "sha256:750f96efe0597382660d8b53e90dd1dd44568a8edb51cb7f9d5d918b80d4de14", size = 4585420, upload-time = "2025-04-12T17:48:37.641Z" },
    { url = "https://files.pythonhosted.org/packages/43/ab/8f81312d255d713b99ca37479a4cb4b0f48195e530cdc1611990eb8fd04b/pillow-11.2.1-cp313-cp313-musllinux_1_2_x86_64.whl", hash = "sha256:fe15238d3798788d00716637b3d4e7bb6bde18b26e5d08335a96e88564a36b6b", size = 4667655, upload-time = "2025-04-12T17:48:39.652Z" },
    { url = "https://files.pythonhosted.org/packages/94/86/8f2e9d2dc3d308dfd137a07fe1cc478df0a23d42a6c4093b087e738e4827/pillow-11.2.1-cp313-cp313-win32.whl", hash = "sha256:3fe735ced9a607fee4f481423a9c36701a39719252a9bb251679635f99d0f7d2", size = 2332329, upload-time = "2025-04-12T17:48:41.765Z" },
    { url = "https://files.pythonhosted.org/packages/6d/ec/1179083b8d6067a613e4d595359b5fdea65d0a3b7ad623fee906e1b3c4d2/pillow-11.2.1-cp313-cp313-win_amd64.whl", hash = "sha256:74ee3d7ecb3f3c05459ba95eed5efa28d6092d751ce9bf20e3e253a4e497e691", size = 2676388, upload-time = "2025-04-12T17:48:43.625Z" },
    { url = "https://files.pythonhosted.org/packages/23/f1/2fc1e1e294de897df39fa8622d829b8828ddad938b0eaea256d65b84dd72/pillow-11.2.1-cp313-cp313-win_arm64.whl", hash = "sha256:5119225c622403afb4b44bad4c1ca6c1f98eed79db8d3bc6e4e160fc6339d66c", size = 2414950, upload-time = "2025-04-12T17:48:45.475Z" },
    { url = "https://files.pythonhosted.org/packages/c4/3e/c328c48b3f0ead7bab765a84b4977acb29f101d10e4ef57a5e3400447c03/pillow-11.2.1-cp313-cp313t-macosx_10_13_x86_64.whl", hash = "sha256:8ce2e8411c7aaef53e6bb29fe98f28cd4fbd9a1d9be2eeea434331aac0536b22", size = 3192759, upload-time = "2025-04-12T17:48:47.866Z" },
    { url = "https://files.pythonhosted.org/packages/18/0e/1c68532d833fc8b9f404d3a642991441d9058eccd5606eab31617f29b6d4/pillow-11.2.1-cp313-cp313t-macosx_11_0_arm64.whl", hash = "sha256:9ee66787e095127116d91dea2143db65c7bb1e232f617aa5957c0d9d2a3f23a7", size = 3033284, upload-time = "2025-04-12T17:48:50.189Z" },
    { url = "https://files.pythonhosted.org/packages/b7/cb/6faf3fb1e7705fd2db74e070f3bf6f88693601b0ed8e81049a8266de4754/pillow-11.2.1-cp313-cp313t-manylinux_2_17_aarch64.manylinux2014_aarch64.whl", hash = "sha256:9622e3b6c1d8b551b6e6f21873bdcc55762b4b2126633014cea1803368a9aa16", size = 4445826, upload-time = "2025-04-12T17:48:52.346Z" },
    { url = "https://files.pythonhosted.org/packages/07/94/8be03d50b70ca47fb434a358919d6a8d6580f282bbb7af7e4aa40103461d/pillow-11.2.1-cp313-cp313t-manylinux_2_17_x86_64.manylinux2014_x86_64.whl", hash = "sha256:63b5dff3a68f371ea06025a1a6966c9a1e1ee452fc8020c2cd0ea41b83e9037b", size = 4527329, upload-time = "2025-04-12T17:48:54.403Z" },
    { url = "https://files.pythonhosted.org/packages/fd/a4/bfe78777076dc405e3bd2080bc32da5ab3945b5a25dc5d8acaa9de64a162/pillow-11.2.1-cp313-cp313t-manylinux_2_28_aarch64.whl", hash = "sha256:31df6e2d3d8fc99f993fd253e97fae451a8db2e7207acf97859732273e108406", size = 4549049, upload-time = "2025-04-12T17:48:56.383Z" },
    { url = "https://files.pythonhosted.org/packages/65/4d/eaf9068dc687c24979e977ce5677e253624bd8b616b286f543f0c1b91662/pillow-11.2.1-cp313-cp313t-manylinux_2_28_x86_64.whl", hash = "sha256:062b7a42d672c45a70fa1f8b43d1d38ff76b63421cbbe7f88146b39e8a558d91", size = 4635408, upload-time = "2025-04-12T17:48:58.782Z" },
    { url = "https://files.pythonhosted.org/packages/1d/26/0fd443365d9c63bc79feb219f97d935cd4b93af28353cba78d8e77b61719/pillow-11.2.1-cp313-cp313t-musllinux_1_2_aarch64.whl", hash = "sha256:4eb92eca2711ef8be42fd3f67533765d9fd043b8c80db204f16c8ea62ee1a751", size = 4614863, upload-time = "2025-04-12T17:49:00.709Z" },
    { url = "https://files.pythonhosted.org/packages/49/65/dca4d2506be482c2c6641cacdba5c602bc76d8ceb618fd37de855653a419/pillow-11.2.1-cp313-cp313t-musllinux_1_2_x86_64.whl", hash = "sha256:f91ebf30830a48c825590aede79376cb40f110b387c17ee9bd59932c961044f9", size = 4692938, upload-time = "2025-04-12T17:49:02.946Z" },
    { url = "https://files.pythonhosted.org/packages/b3/92/1ca0c3f09233bd7decf8f7105a1c4e3162fb9142128c74adad0fb361b7eb/pillow-11.2.1-cp313-cp313t-win32.whl", hash = "sha256:e0b55f27f584ed623221cfe995c912c61606be8513bfa0e07d2c674b4516d9dd", size = 2335774, upload-time = "2025-04-12T17:49:04.889Z" },
    { url = "https://files.pythonhosted.org/packages/a5/ac/77525347cb43b83ae905ffe257bbe2cc6fd23acb9796639a1f56aa59d191/pillow-11.2.1-cp313-cp313t-win_amd64.whl", hash = "sha256:36d6b82164c39ce5482f649b437382c0fb2395eabc1e2b1702a6deb8ad647d6e", size = 2681895, upload-time = "2025-04-12T17:49:06.635Z" },
    { url = "https://files.pythonhosted.org/packages/67/32/32dc030cfa91ca0fc52baebbba2e009bb001122a1daa8b6a79ad830b38d3/pillow-11.2.1-cp313-cp313t-win_arm64.whl", hash = "sha256:225c832a13326e34f212d2072982bb1adb210e0cc0b153e688743018c94a2681", size = 2417234, upload-time = "2025-04-12T17:49:08.399Z" },
]

[[package]]
name = "platformdirs"
version = "4.3.8"
source = { registry = "https://pypi.org/simple" }
sdist = { url = "https://files.pythonhosted.org/packages/fe/8b/3c73abc9c759ecd3f1f7ceff6685840859e8070c4d947c93fae71f6a0bf2/platformdirs-4.3.8.tar.gz", hash = "sha256:3d512d96e16bcb959a814c9f348431070822a6496326a4be0911c40b5a74c2bc", size = 21362, upload-time = "2025-05-07T22:47:42.121Z" }
wheels = [
    { url = "https://files.pythonhosted.org/packages/fe/39/979e8e21520d4e47a0bbe349e2713c0aac6f3d853d0e5b34d76206c439aa/platformdirs-4.3.8-py3-none-any.whl", hash = "sha256:ff7059bb7eb1179e2685604f4aaf157cfd9535242bd23742eadc3c13542139b4", size = 18567, upload-time = "2025-05-07T22:47:40.376Z" },
]

[[package]]
name = "pluggy"
version = "1.5.0"
source = { registry = "https://pypi.org/simple" }
sdist = { url = "https://files.pythonhosted.org/packages/96/2d/02d4312c973c6050a18b314a5ad0b3210edb65a906f868e31c111dede4a6/pluggy-1.5.0.tar.gz", hash = "sha256:2cffa88e94fdc978c4c574f15f9e59b7f4201d439195c3715ca9e2486f1d0cf1", size = 67955, upload-time = "2024-04-20T21:34:42.531Z" }
wheels = [
    { url = "https://files.pythonhosted.org/packages/88/5f/e351af9a41f866ac3f1fac4ca0613908d9a41741cfcf2228f4ad853b697d/pluggy-1.5.0-py3-none-any.whl", hash = "sha256:44e1ad92c8ca002de6377e165f3e0f1be63266ab4d554740532335b9d75ea669", size = 20556, upload-time = "2024-04-20T21:34:40.434Z" },
]

[[package]]
name = "pre-commit"
version = "4.2.0"
source = { registry = "https://pypi.org/simple" }
dependencies = [
    { name = "cfgv" },
    { name = "identify" },
    { name = "nodeenv" },
    { name = "pyyaml" },
    { name = "virtualenv" },
]
sdist = { url = "https://files.pythonhosted.org/packages/08/39/679ca9b26c7bb2999ff122d50faa301e49af82ca9c066ec061cfbc0c6784/pre_commit-4.2.0.tar.gz", hash = "sha256:601283b9757afd87d40c4c4a9b2b5de9637a8ea02eaff7adc2d0fb4e04841146", size = 193424, upload-time = "2025-03-18T21:35:20.987Z" }
wheels = [
    { url = "https://files.pythonhosted.org/packages/88/74/a88bf1b1efeae488a0c0b7bdf71429c313722d1fc0f377537fbe554e6180/pre_commit-4.2.0-py2.py3-none-any.whl", hash = "sha256:a009ca7205f1eb497d10b845e52c838a98b6cdd2102a6c8e4540e94ee75c58bd", size = 220707, upload-time = "2025-03-18T21:35:19.343Z" },
]

[[package]]
name = "prompt-toolkit"
version = "3.0.51"
source = { registry = "https://pypi.org/simple" }
dependencies = [
    { name = "wcwidth" },
]
sdist = { url = "https://files.pythonhosted.org/packages/bb/6e/9d084c929dfe9e3bfe0c6a47e31f78a25c54627d64a66e884a8bf5474f1c/prompt_toolkit-3.0.51.tar.gz", hash = "sha256:931a162e3b27fc90c86f1b48bb1fb2c528c2761475e57c9c06de13311c7b54ed", size = 428940, upload-time = "2025-04-15T09:18:47.731Z" }
wheels = [
    { url = "https://files.pythonhosted.org/packages/ce/4f/5249960887b1fbe561d9ff265496d170b55a735b76724f10ef19f9e40716/prompt_toolkit-3.0.51-py3-none-any.whl", hash = "sha256:52742911fde84e2d423e2f9a4cf1de7d7ac4e51958f648d9540e0fb8db077b07", size = 387810, upload-time = "2025-04-15T09:18:44.753Z" },
]

[[package]]
name = "psutil"
version = "7.0.0"
source = { registry = "https://pypi.org/simple" }
sdist = { url = "https://files.pythonhosted.org/packages/2a/80/336820c1ad9286a4ded7e845b2eccfcb27851ab8ac6abece774a6ff4d3de/psutil-7.0.0.tar.gz", hash = "sha256:7be9c3eba38beccb6495ea33afd982a44074b78f28c434a1f51cc07fd315c456", size = 497003, upload-time = "2025-02-13T21:54:07.946Z" }
wheels = [
    { url = "https://files.pythonhosted.org/packages/ed/e6/2d26234410f8b8abdbf891c9da62bee396583f713fb9f3325a4760875d22/psutil-7.0.0-cp36-abi3-macosx_10_9_x86_64.whl", hash = "sha256:101d71dc322e3cffd7cea0650b09b3d08b8e7c4109dd6809fe452dfd00e58b25", size = 238051, upload-time = "2025-02-13T21:54:12.36Z" },
    { url = "https://files.pythonhosted.org/packages/04/8b/30f930733afe425e3cbfc0e1468a30a18942350c1a8816acfade80c005c4/psutil-7.0.0-cp36-abi3-macosx_11_0_arm64.whl", hash = "sha256:39db632f6bb862eeccf56660871433e111b6ea58f2caea825571951d4b6aa3da", size = 239535, upload-time = "2025-02-13T21:54:16.07Z" },
    { url = "https://files.pythonhosted.org/packages/2a/ed/d362e84620dd22876b55389248e522338ed1bf134a5edd3b8231d7207f6d/psutil-7.0.0-cp36-abi3-manylinux_2_12_i686.manylinux2010_i686.manylinux_2_17_i686.manylinux2014_i686.whl", hash = "sha256:1fcee592b4c6f146991ca55919ea3d1f8926497a713ed7faaf8225e174581e91", size = 275004, upload-time = "2025-02-13T21:54:18.662Z" },
    { url = "https://files.pythonhosted.org/packages/bf/b9/b0eb3f3cbcb734d930fdf839431606844a825b23eaf9a6ab371edac8162c/psutil-7.0.0-cp36-abi3-manylinux_2_12_x86_64.manylinux2010_x86_64.manylinux_2_17_x86_64.manylinux2014_x86_64.whl", hash = "sha256:4b1388a4f6875d7e2aff5c4ca1cc16c545ed41dd8bb596cefea80111db353a34", size = 277986, upload-time = "2025-02-13T21:54:21.811Z" },
    { url = "https://files.pythonhosted.org/packages/eb/a2/709e0fe2f093556c17fbafda93ac032257242cabcc7ff3369e2cb76a97aa/psutil-7.0.0-cp36-abi3-manylinux_2_17_aarch64.manylinux2014_aarch64.whl", hash = "sha256:a5f098451abc2828f7dc6b58d44b532b22f2088f4999a937557b603ce72b1993", size = 279544, upload-time = "2025-02-13T21:54:24.68Z" },
    { url = "https://files.pythonhosted.org/packages/50/e6/eecf58810b9d12e6427369784efe814a1eec0f492084ce8eb8f4d89d6d61/psutil-7.0.0-cp37-abi3-win32.whl", hash = "sha256:ba3fcef7523064a6c9da440fc4d6bd07da93ac726b5733c29027d7dc95b39d99", size = 241053, upload-time = "2025-02-13T21:54:34.31Z" },
    { url = "https://files.pythonhosted.org/packages/50/1b/6921afe68c74868b4c9fa424dad3be35b095e16687989ebbb50ce4fceb7c/psutil-7.0.0-cp37-abi3-win_amd64.whl", hash = "sha256:4cf3d4eb1aa9b348dec30105c55cd9b7d4629285735a102beb4441e38db90553", size = 244885, upload-time = "2025-02-13T21:54:37.486Z" },
]

[[package]]
name = "ptyprocess"
version = "0.7.0"
source = { registry = "https://pypi.org/simple" }
sdist = { url = "https://files.pythonhosted.org/packages/20/e5/16ff212c1e452235a90aeb09066144d0c5a6a8c0834397e03f5224495c4e/ptyprocess-0.7.0.tar.gz", hash = "sha256:5c5d0a3b48ceee0b48485e0c26037c0acd7d29765ca3fbb5cb3831d347423220", size = 70762, upload-time = "2020-12-28T15:15:30.155Z" }
wheels = [
    { url = "https://files.pythonhosted.org/packages/22/a6/858897256d0deac81a172289110f31629fc4cee19b6f01283303e18c8db3/ptyprocess-0.7.0-py2.py3-none-any.whl", hash = "sha256:4b41f3967fce3af57cc7e94b888626c18bf37a083e3651ca8feeb66d492fef35", size = 13993, upload-time = "2020-12-28T15:15:28.35Z" },
]

[[package]]
name = "pure-eval"
version = "0.2.3"
source = { registry = "https://pypi.org/simple" }
sdist = { url = "https://files.pythonhosted.org/packages/cd/05/0a34433a064256a578f1783a10da6df098ceaa4a57bbeaa96a6c0352786b/pure_eval-0.2.3.tar.gz", hash = "sha256:5f4e983f40564c576c7c8635ae88db5956bb2229d7e9237d03b3c0b0190eaf42", size = 19752, upload-time = "2024-07-21T12:58:21.801Z" }
wheels = [
    { url = "https://files.pythonhosted.org/packages/8e/37/efad0257dc6e593a18957422533ff0f87ede7c9c6ea010a2177d738fb82f/pure_eval-0.2.3-py3-none-any.whl", hash = "sha256:1db8e35b67b3d218d818ae653e27f06c3aa420901fa7b081ca98cbedc874e0d0", size = 11842, upload-time = "2024-07-21T12:58:20.04Z" },
]

[[package]]
name = "pyarrow"
version = "20.0.0"
source = { registry = "https://pypi.org/simple" }
sdist = { url = "https://files.pythonhosted.org/packages/a2/ee/a7810cb9f3d6e9238e61d312076a9859bf3668fd21c69744de9532383912/pyarrow-20.0.0.tar.gz", hash = "sha256:febc4a913592573c8d5805091a6c2b5064c8bd6e002131f01061797d91c783c1", size = 1125187, upload-time = "2025-04-27T12:34:23.264Z" }
wheels = [
    { url = "https://files.pythonhosted.org/packages/a1/d6/0c10e0d54f6c13eb464ee9b67a68b8c71bcf2f67760ef5b6fbcddd2ab05f/pyarrow-20.0.0-cp312-cp312-macosx_12_0_arm64.whl", hash = "sha256:75a51a5b0eef32727a247707d4755322cb970be7e935172b6a3a9f9ae98404ba", size = 30815067, upload-time = "2025-04-27T12:29:44.384Z" },
    { url = "https://files.pythonhosted.org/packages/7e/e2/04e9874abe4094a06fd8b0cbb0f1312d8dd7d707f144c2ec1e5e8f452ffa/pyarrow-20.0.0-cp312-cp312-macosx_12_0_x86_64.whl", hash = "sha256:211d5e84cecc640c7a3ab900f930aaff5cd2702177e0d562d426fb7c4f737781", size = 32297128, upload-time = "2025-04-27T12:29:52.038Z" },
    { url = "https://files.pythonhosted.org/packages/31/fd/c565e5dcc906a3b471a83273039cb75cb79aad4a2d4a12f76cc5ae90a4b8/pyarrow-20.0.0-cp312-cp312-manylinux_2_17_aarch64.manylinux2014_aarch64.whl", hash = "sha256:4ba3cf4182828be7a896cbd232aa8dd6a31bd1f9e32776cc3796c012855e1199", size = 41334890, upload-time = "2025-04-27T12:29:59.452Z" },
    { url = "https://files.pythonhosted.org/packages/af/a9/3bdd799e2c9b20c1ea6dc6fa8e83f29480a97711cf806e823f808c2316ac/pyarrow-20.0.0-cp312-cp312-manylinux_2_17_x86_64.manylinux2014_x86_64.whl", hash = "sha256:2c3a01f313ffe27ac4126f4c2e5ea0f36a5fc6ab51f8726cf41fee4b256680bd", size = 42421775, upload-time = "2025-04-27T12:30:06.875Z" },
    { url = "https://files.pythonhosted.org/packages/10/f7/da98ccd86354c332f593218101ae56568d5dcedb460e342000bd89c49cc1/pyarrow-20.0.0-cp312-cp312-manylinux_2_28_aarch64.whl", hash = "sha256:a2791f69ad72addd33510fec7bb14ee06c2a448e06b649e264c094c5b5f7ce28", size = 40687231, upload-time = "2025-04-27T12:30:13.954Z" },
    { url = "https://files.pythonhosted.org/packages/bb/1b/2168d6050e52ff1e6cefc61d600723870bf569cbf41d13db939c8cf97a16/pyarrow-20.0.0-cp312-cp312-manylinux_2_28_x86_64.whl", hash = "sha256:4250e28a22302ce8692d3a0e8ec9d9dde54ec00d237cff4dfa9c1fbf79e472a8", size = 42295639, upload-time = "2025-04-27T12:30:21.949Z" },
    { url = "https://files.pythonhosted.org/packages/b2/66/2d976c0c7158fd25591c8ca55aee026e6d5745a021915a1835578707feb3/pyarrow-20.0.0-cp312-cp312-musllinux_1_2_aarch64.whl", hash = "sha256:89e030dc58fc760e4010148e6ff164d2f44441490280ef1e97a542375e41058e", size = 42908549, upload-time = "2025-04-27T12:30:29.551Z" },
    { url = "https://files.pythonhosted.org/packages/31/a9/dfb999c2fc6911201dcbf348247f9cc382a8990f9ab45c12eabfd7243a38/pyarrow-20.0.0-cp312-cp312-musllinux_1_2_x86_64.whl", hash = "sha256:6102b4864d77102dbbb72965618e204e550135a940c2534711d5ffa787df2a5a", size = 44557216, upload-time = "2025-04-27T12:30:36.977Z" },
    { url = "https://files.pythonhosted.org/packages/a0/8e/9adee63dfa3911be2382fb4d92e4b2e7d82610f9d9f668493bebaa2af50f/pyarrow-20.0.0-cp312-cp312-win_amd64.whl", hash = "sha256:96d6a0a37d9c98be08f5ed6a10831d88d52cac7b13f5287f1e0f625a0de8062b", size = 25660496, upload-time = "2025-04-27T12:30:42.809Z" },
    { url = "https://files.pythonhosted.org/packages/9b/aa/daa413b81446d20d4dad2944110dcf4cf4f4179ef7f685dd5a6d7570dc8e/pyarrow-20.0.0-cp313-cp313-macosx_12_0_arm64.whl", hash = "sha256:a15532e77b94c61efadde86d10957950392999503b3616b2ffcef7621a002893", size = 30798501, upload-time = "2025-04-27T12:30:48.351Z" },
    { url = "https://files.pythonhosted.org/packages/ff/75/2303d1caa410925de902d32ac215dc80a7ce7dd8dfe95358c165f2adf107/pyarrow-20.0.0-cp313-cp313-macosx_12_0_x86_64.whl", hash = "sha256:dd43f58037443af715f34f1322c782ec463a3c8a94a85fdb2d987ceb5658e061", size = 32277895, upload-time = "2025-04-27T12:30:55.238Z" },
    { url = "https://files.pythonhosted.org/packages/92/41/fe18c7c0b38b20811b73d1bdd54b1fccba0dab0e51d2048878042d84afa8/pyarrow-20.0.0-cp313-cp313-manylinux_2_17_aarch64.manylinux2014_aarch64.whl", hash = "sha256:aa0d288143a8585806e3cc7c39566407aab646fb9ece164609dac1cfff45f6ae", size = 41327322, upload-time = "2025-04-27T12:31:05.587Z" },
    { url = "https://files.pythonhosted.org/packages/da/ab/7dbf3d11db67c72dbf36ae63dcbc9f30b866c153b3a22ef728523943eee6/pyarrow-20.0.0-cp313-cp313-manylinux_2_17_x86_64.manylinux2014_x86_64.whl", hash = "sha256:b6953f0114f8d6f3d905d98e987d0924dabce59c3cda380bdfaa25a6201563b4", size = 42411441, upload-time = "2025-04-27T12:31:15.675Z" },
    { url = "https://files.pythonhosted.org/packages/90/c3/0c7da7b6dac863af75b64e2f827e4742161128c350bfe7955b426484e226/pyarrow-20.0.0-cp313-cp313-manylinux_2_28_aarch64.whl", hash = "sha256:991f85b48a8a5e839b2128590ce07611fae48a904cae6cab1f089c5955b57eb5", size = 40677027, upload-time = "2025-04-27T12:31:24.631Z" },
    { url = "https://files.pythonhosted.org/packages/be/27/43a47fa0ff9053ab5203bb3faeec435d43c0d8bfa40179bfd076cdbd4e1c/pyarrow-20.0.0-cp313-cp313-manylinux_2_28_x86_64.whl", hash = "sha256:97c8dc984ed09cb07d618d57d8d4b67a5100a30c3818c2fb0b04599f0da2de7b", size = 42281473, upload-time = "2025-04-27T12:31:31.311Z" },
    { url = "https://files.pythonhosted.org/packages/bc/0b/d56c63b078876da81bbb9ba695a596eabee9b085555ed12bf6eb3b7cab0e/pyarrow-20.0.0-cp313-cp313-musllinux_1_2_aarch64.whl", hash = "sha256:9b71daf534f4745818f96c214dbc1e6124d7daf059167330b610fc69b6f3d3e3", size = 42893897, upload-time = "2025-04-27T12:31:39.406Z" },
    { url = "https://files.pythonhosted.org/packages/92/ac/7d4bd020ba9145f354012838692d48300c1b8fe5634bfda886abcada67ed/pyarrow-20.0.0-cp313-cp313-musllinux_1_2_x86_64.whl", hash = "sha256:e8b88758f9303fa5a83d6c90e176714b2fd3852e776fc2d7e42a22dd6c2fb368", size = 44543847, upload-time = "2025-04-27T12:31:45.997Z" },
    { url = "https://files.pythonhosted.org/packages/9d/07/290f4abf9ca702c5df7b47739c1b2c83588641ddfa2cc75e34a301d42e55/pyarrow-20.0.0-cp313-cp313-win_amd64.whl", hash = "sha256:30b3051b7975801c1e1d387e17c588d8ab05ced9b1e14eec57915f79869b5031", size = 25653219, upload-time = "2025-04-27T12:31:54.11Z" },
    { url = "https://files.pythonhosted.org/packages/95/df/720bb17704b10bd69dde086e1400b8eefb8f58df3f8ac9cff6c425bf57f1/pyarrow-20.0.0-cp313-cp313t-macosx_12_0_arm64.whl", hash = "sha256:ca151afa4f9b7bc45bcc791eb9a89e90a9eb2772767d0b1e5389609c7d03db63", size = 30853957, upload-time = "2025-04-27T12:31:59.215Z" },
    { url = "https://files.pythonhosted.org/packages/d9/72/0d5f875efc31baef742ba55a00a25213a19ea64d7176e0fe001c5d8b6e9a/pyarrow-20.0.0-cp313-cp313t-macosx_12_0_x86_64.whl", hash = "sha256:4680f01ecd86e0dd63e39eb5cd59ef9ff24a9d166db328679e36c108dc993d4c", size = 32247972, upload-time = "2025-04-27T12:32:05.369Z" },
    { url = "https://files.pythonhosted.org/packages/d5/bc/e48b4fa544d2eea72f7844180eb77f83f2030b84c8dad860f199f94307ed/pyarrow-20.0.0-cp313-cp313t-manylinux_2_17_aarch64.manylinux2014_aarch64.whl", hash = "sha256:7f4c8534e2ff059765647aa69b75d6543f9fef59e2cd4c6d18015192565d2b70", size = 41256434, upload-time = "2025-04-27T12:32:11.814Z" },
    { url = "https://files.pythonhosted.org/packages/c3/01/974043a29874aa2cf4f87fb07fd108828fc7362300265a2a64a94965e35b/pyarrow-20.0.0-cp313-cp313t-manylinux_2_17_x86_64.manylinux2014_x86_64.whl", hash = "sha256:3e1f8a47f4b4ae4c69c4d702cfbdfe4d41e18e5c7ef6f1bb1c50918c1e81c57b", size = 42353648, upload-time = "2025-04-27T12:32:20.766Z" },
    { url = "https://files.pythonhosted.org/packages/68/95/cc0d3634cde9ca69b0e51cbe830d8915ea32dda2157560dda27ff3b3337b/pyarrow-20.0.0-cp313-cp313t-manylinux_2_28_aarch64.whl", hash = "sha256:a1f60dc14658efaa927f8214734f6a01a806d7690be4b3232ba526836d216122", size = 40619853, upload-time = "2025-04-27T12:32:28.1Z" },
    { url = "https://files.pythonhosted.org/packages/29/c2/3ad40e07e96a3e74e7ed7cc8285aadfa84eb848a798c98ec0ad009eb6bcc/pyarrow-20.0.0-cp313-cp313t-manylinux_2_28_x86_64.whl", hash = "sha256:204a846dca751428991346976b914d6d2a82ae5b8316a6ed99789ebf976551e6", size = 42241743, upload-time = "2025-04-27T12:32:35.792Z" },
    { url = "https://files.pythonhosted.org/packages/eb/cb/65fa110b483339add6a9bc7b6373614166b14e20375d4daa73483755f830/pyarrow-20.0.0-cp313-cp313t-musllinux_1_2_aarch64.whl", hash = "sha256:f3b117b922af5e4c6b9a9115825726cac7d8b1421c37c2b5e24fbacc8930612c", size = 42839441, upload-time = "2025-04-27T12:32:46.64Z" },
    { url = "https://files.pythonhosted.org/packages/98/7b/f30b1954589243207d7a0fbc9997401044bf9a033eec78f6cb50da3f304a/pyarrow-20.0.0-cp313-cp313t-musllinux_1_2_x86_64.whl", hash = "sha256:e724a3fd23ae5b9c010e7be857f4405ed5e679db5c93e66204db1a69f733936a", size = 44503279, upload-time = "2025-04-27T12:32:56.503Z" },
    { url = "https://files.pythonhosted.org/packages/37/40/ad395740cd641869a13bcf60851296c89624662575621968dcfafabaa7f6/pyarrow-20.0.0-cp313-cp313t-win_amd64.whl", hash = "sha256:82f1ee5133bd8f49d31be1299dc07f585136679666b502540db854968576faf9", size = 25944982, upload-time = "2025-04-27T12:33:04.72Z" },
]

[[package]]
name = "pycparser"
version = "2.22"
source = { registry = "https://pypi.org/simple" }
sdist = { url = "https://files.pythonhosted.org/packages/1d/b2/31537cf4b1ca988837256c910a668b553fceb8f069bedc4b1c826024b52c/pycparser-2.22.tar.gz", hash = "sha256:491c8be9c040f5390f5bf44a5b07752bd07f56edf992381b05c701439eec10f6", size = 172736, upload-time = "2024-03-30T13:22:22.564Z" }
wheels = [
    { url = "https://files.pythonhosted.org/packages/13/a3/a812df4e2dd5696d1f351d58b8fe16a405b234ad2886a0dab9183fb78109/pycparser-2.22-py3-none-any.whl", hash = "sha256:c3702b6d3dd8c7abc1afa565d7e63d53a1d0bd86cdc24edd75470f4de499cfcc", size = 117552, upload-time = "2024-03-30T13:22:20.476Z" },
]

[[package]]
name = "pydantic"
version = "2.11.7"
source = { registry = "https://pypi.org/simple" }
dependencies = [
    { name = "annotated-types" },
    { name = "pydantic-core" },
    { name = "typing-extensions" },
    { name = "typing-inspection" },
]
sdist = { url = "https://files.pythonhosted.org/packages/00/dd/4325abf92c39ba8623b5af936ddb36ffcfe0beae70405d456ab1fb2f5b8c/pydantic-2.11.7.tar.gz", hash = "sha256:d989c3c6cb79469287b1569f7447a17848c998458d49ebe294e975b9baf0f0db", size = 788350, upload-time = "2025-06-14T08:33:17.137Z" }
wheels = [
    { url = "https://files.pythonhosted.org/packages/6a/c0/ec2b1c8712ca690e5d61979dee872603e92b8a32f94cc1b72d53beab008a/pydantic-2.11.7-py3-none-any.whl", hash = "sha256:dde5df002701f6de26248661f6835bbe296a47bf73990135c7d07ce741b9623b", size = 444782, upload-time = "2025-06-14T08:33:14.905Z" },
]

[[package]]
name = "pydantic-core"
version = "2.33.2"
source = { registry = "https://pypi.org/simple" }
dependencies = [
    { name = "typing-extensions" },
]
sdist = { url = "https://files.pythonhosted.org/packages/ad/88/5f2260bdfae97aabf98f1778d43f69574390ad787afb646292a638c923d4/pydantic_core-2.33.2.tar.gz", hash = "sha256:7cb8bc3605c29176e1b105350d2e6474142d7c1bd1d9327c4a9bdb46bf827acc", size = 435195, upload-time = "2025-04-23T18:33:52.104Z" }
wheels = [
    { url = "https://files.pythonhosted.org/packages/18/8a/2b41c97f554ec8c71f2a8a5f85cb56a8b0956addfe8b0efb5b3d77e8bdc3/pydantic_core-2.33.2-cp312-cp312-macosx_10_12_x86_64.whl", hash = "sha256:a7ec89dc587667f22b6a0b6579c249fca9026ce7c333fc142ba42411fa243cdc", size = 2009000, upload-time = "2025-04-23T18:31:25.863Z" },
    { url = "https://files.pythonhosted.org/packages/a1/02/6224312aacb3c8ecbaa959897af57181fb6cf3a3d7917fd44d0f2917e6f2/pydantic_core-2.33.2-cp312-cp312-macosx_11_0_arm64.whl", hash = "sha256:3c6db6e52c6d70aa0d00d45cdb9b40f0433b96380071ea80b09277dba021ddf7", size = 1847996, upload-time = "2025-04-23T18:31:27.341Z" },
    { url = "https://files.pythonhosted.org/packages/d6/46/6dcdf084a523dbe0a0be59d054734b86a981726f221f4562aed313dbcb49/pydantic_core-2.33.2-cp312-cp312-manylinux_2_17_aarch64.manylinux2014_aarch64.whl", hash = "sha256:4e61206137cbc65e6d5256e1166f88331d3b6238e082d9f74613b9b765fb9025", size = 1880957, upload-time = "2025-04-23T18:31:28.956Z" },
    { url = "https://files.pythonhosted.org/packages/ec/6b/1ec2c03837ac00886ba8160ce041ce4e325b41d06a034adbef11339ae422/pydantic_core-2.33.2-cp312-cp312-manylinux_2_17_armv7l.manylinux2014_armv7l.whl", hash = "sha256:eb8c529b2819c37140eb51b914153063d27ed88e3bdc31b71198a198e921e011", size = 1964199, upload-time = "2025-04-23T18:31:31.025Z" },
    { url = "https://files.pythonhosted.org/packages/2d/1d/6bf34d6adb9debd9136bd197ca72642203ce9aaaa85cfcbfcf20f9696e83/pydantic_core-2.33.2-cp312-cp312-manylinux_2_17_ppc64le.manylinux2014_ppc64le.whl", hash = "sha256:c52b02ad8b4e2cf14ca7b3d918f3eb0ee91e63b3167c32591e57c4317e134f8f", size = 2120296, upload-time = "2025-04-23T18:31:32.514Z" },
    { url = "https://files.pythonhosted.org/packages/e0/94/2bd0aaf5a591e974b32a9f7123f16637776c304471a0ab33cf263cf5591a/pydantic_core-2.33.2-cp312-cp312-manylinux_2_17_s390x.manylinux2014_s390x.whl", hash = "sha256:96081f1605125ba0855dfda83f6f3df5ec90c61195421ba72223de35ccfb2f88", size = 2676109, upload-time = "2025-04-23T18:31:33.958Z" },
    { url = "https://files.pythonhosted.org/packages/f9/41/4b043778cf9c4285d59742281a769eac371b9e47e35f98ad321349cc5d61/pydantic_core-2.33.2-cp312-cp312-manylinux_2_17_x86_64.manylinux2014_x86_64.whl", hash = "sha256:8f57a69461af2a5fa6e6bbd7a5f60d3b7e6cebb687f55106933188e79ad155c1", size = 2002028, upload-time = "2025-04-23T18:31:39.095Z" },
    { url = "https://files.pythonhosted.org/packages/cb/d5/7bb781bf2748ce3d03af04d5c969fa1308880e1dca35a9bd94e1a96a922e/pydantic_core-2.33.2-cp312-cp312-manylinux_2_5_i686.manylinux1_i686.whl", hash = "sha256:572c7e6c8bb4774d2ac88929e3d1f12bc45714ae5ee6d9a788a9fb35e60bb04b", size = 2100044, upload-time = "2025-04-23T18:31:41.034Z" },
    { url = "https://files.pythonhosted.org/packages/fe/36/def5e53e1eb0ad896785702a5bbfd25eed546cdcf4087ad285021a90ed53/pydantic_core-2.33.2-cp312-cp312-musllinux_1_1_aarch64.whl", hash = "sha256:db4b41f9bd95fbe5acd76d89920336ba96f03e149097365afe1cb092fceb89a1", size = 2058881, upload-time = "2025-04-23T18:31:42.757Z" },
    { url = "https://files.pythonhosted.org/packages/01/6c/57f8d70b2ee57fc3dc8b9610315949837fa8c11d86927b9bb044f8705419/pydantic_core-2.33.2-cp312-cp312-musllinux_1_1_armv7l.whl", hash = "sha256:fa854f5cf7e33842a892e5c73f45327760bc7bc516339fda888c75ae60edaeb6", size = 2227034, upload-time = "2025-04-23T18:31:44.304Z" },
    { url = "https://files.pythonhosted.org/packages/27/b9/9c17f0396a82b3d5cbea4c24d742083422639e7bb1d5bf600e12cb176a13/pydantic_core-2.33.2-cp312-cp312-musllinux_1_1_x86_64.whl", hash = "sha256:5f483cfb75ff703095c59e365360cb73e00185e01aaea067cd19acffd2ab20ea", size = 2234187, upload-time = "2025-04-23T18:31:45.891Z" },
    { url = "https://files.pythonhosted.org/packages/b0/6a/adf5734ffd52bf86d865093ad70b2ce543415e0e356f6cacabbc0d9ad910/pydantic_core-2.33.2-cp312-cp312-win32.whl", hash = "sha256:9cb1da0f5a471435a7bc7e439b8a728e8b61e59784b2af70d7c169f8dd8ae290", size = 1892628, upload-time = "2025-04-23T18:31:47.819Z" },
    { url = "https://files.pythonhosted.org/packages/43/e4/5479fecb3606c1368d496a825d8411e126133c41224c1e7238be58b87d7e/pydantic_core-2.33.2-cp312-cp312-win_amd64.whl", hash = "sha256:f941635f2a3d96b2973e867144fde513665c87f13fe0e193c158ac51bfaaa7b2", size = 1955866, upload-time = "2025-04-23T18:31:49.635Z" },
    { url = "https://files.pythonhosted.org/packages/0d/24/8b11e8b3e2be9dd82df4b11408a67c61bb4dc4f8e11b5b0fc888b38118b5/pydantic_core-2.33.2-cp312-cp312-win_arm64.whl", hash = "sha256:cca3868ddfaccfbc4bfb1d608e2ccaaebe0ae628e1416aeb9c4d88c001bb45ab", size = 1888894, upload-time = "2025-04-23T18:31:51.609Z" },
    { url = "https://files.pythonhosted.org/packages/46/8c/99040727b41f56616573a28771b1bfa08a3d3fe74d3d513f01251f79f172/pydantic_core-2.33.2-cp313-cp313-macosx_10_12_x86_64.whl", hash = "sha256:1082dd3e2d7109ad8b7da48e1d4710c8d06c253cbc4a27c1cff4fbcaa97a9e3f", size = 2015688, upload-time = "2025-04-23T18:31:53.175Z" },
    { url = "https://files.pythonhosted.org/packages/3a/cc/5999d1eb705a6cefc31f0b4a90e9f7fc400539b1a1030529700cc1b51838/pydantic_core-2.33.2-cp313-cp313-macosx_11_0_arm64.whl", hash = "sha256:f517ca031dfc037a9c07e748cefd8d96235088b83b4f4ba8939105d20fa1dcd6", size = 1844808, upload-time = "2025-04-23T18:31:54.79Z" },
    { url = "https://files.pythonhosted.org/packages/6f/5e/a0a7b8885c98889a18b6e376f344da1ef323d270b44edf8174d6bce4d622/pydantic_core-2.33.2-cp313-cp313-manylinux_2_17_aarch64.manylinux2014_aarch64.whl", hash = "sha256:0a9f2c9dd19656823cb8250b0724ee9c60a82f3cdf68a080979d13092a3b0fef", size = 1885580, upload-time = "2025-04-23T18:31:57.393Z" },
    { url = "https://files.pythonhosted.org/packages/3b/2a/953581f343c7d11a304581156618c3f592435523dd9d79865903272c256a/pydantic_core-2.33.2-cp313-cp313-manylinux_2_17_armv7l.manylinux2014_armv7l.whl", hash = "sha256:2b0a451c263b01acebe51895bfb0e1cc842a5c666efe06cdf13846c7418caa9a", size = 1973859, upload-time = "2025-04-23T18:31:59.065Z" },
    { url = "https://files.pythonhosted.org/packages/e6/55/f1a813904771c03a3f97f676c62cca0c0a4138654107c1b61f19c644868b/pydantic_core-2.33.2-cp313-cp313-manylinux_2_17_ppc64le.manylinux2014_ppc64le.whl", hash = "sha256:1ea40a64d23faa25e62a70ad163571c0b342b8bf66d5fa612ac0dec4f069d916", size = 2120810, upload-time = "2025-04-23T18:32:00.78Z" },
    { url = "https://files.pythonhosted.org/packages/aa/c3/053389835a996e18853ba107a63caae0b9deb4a276c6b472931ea9ae6e48/pydantic_core-2.33.2-cp313-cp313-manylinux_2_17_s390x.manylinux2014_s390x.whl", hash = "sha256:0fb2d542b4d66f9470e8065c5469ec676978d625a8b7a363f07d9a501a9cb36a", size = 2676498, upload-time = "2025-04-23T18:32:02.418Z" },
    { url = "https://files.pythonhosted.org/packages/eb/3c/f4abd740877a35abade05e437245b192f9d0ffb48bbbbd708df33d3cda37/pydantic_core-2.33.2-cp313-cp313-manylinux_2_17_x86_64.manylinux2014_x86_64.whl", hash = "sha256:9fdac5d6ffa1b5a83bca06ffe7583f5576555e6c8b3a91fbd25ea7780f825f7d", size = 2000611, upload-time = "2025-04-23T18:32:04.152Z" },
    { url = "https://files.pythonhosted.org/packages/59/a7/63ef2fed1837d1121a894d0ce88439fe3e3b3e48c7543b2a4479eb99c2bd/pydantic_core-2.33.2-cp313-cp313-manylinux_2_5_i686.manylinux1_i686.whl", hash = "sha256:04a1a413977ab517154eebb2d326da71638271477d6ad87a769102f7c2488c56", size = 2107924, upload-time = "2025-04-23T18:32:06.129Z" },
    { url = "https://files.pythonhosted.org/packages/04/8f/2551964ef045669801675f1cfc3b0d74147f4901c3ffa42be2ddb1f0efc4/pydantic_core-2.33.2-cp313-cp313-musllinux_1_1_aarch64.whl", hash = "sha256:c8e7af2f4e0194c22b5b37205bfb293d166a7344a5b0d0eaccebc376546d77d5", size = 2063196, upload-time = "2025-04-23T18:32:08.178Z" },
    { url = "https://files.pythonhosted.org/packages/26/bd/d9602777e77fc6dbb0c7db9ad356e9a985825547dce5ad1d30ee04903918/pydantic_core-2.33.2-cp313-cp313-musllinux_1_1_armv7l.whl", hash = "sha256:5c92edd15cd58b3c2d34873597a1e20f13094f59cf88068adb18947df5455b4e", size = 2236389, upload-time = "2025-04-23T18:32:10.242Z" },
    { url = "https://files.pythonhosted.org/packages/42/db/0e950daa7e2230423ab342ae918a794964b053bec24ba8af013fc7c94846/pydantic_core-2.33.2-cp313-cp313-musllinux_1_1_x86_64.whl", hash = "sha256:65132b7b4a1c0beded5e057324b7e16e10910c106d43675d9bd87d4f38dde162", size = 2239223, upload-time = "2025-04-23T18:32:12.382Z" },
    { url = "https://files.pythonhosted.org/packages/58/4d/4f937099c545a8a17eb52cb67fe0447fd9a373b348ccfa9a87f141eeb00f/pydantic_core-2.33.2-cp313-cp313-win32.whl", hash = "sha256:52fb90784e0a242bb96ec53f42196a17278855b0f31ac7c3cc6f5c1ec4811849", size = 1900473, upload-time = "2025-04-23T18:32:14.034Z" },
    { url = "https://files.pythonhosted.org/packages/a0/75/4a0a9bac998d78d889def5e4ef2b065acba8cae8c93696906c3a91f310ca/pydantic_core-2.33.2-cp313-cp313-win_amd64.whl", hash = "sha256:c083a3bdd5a93dfe480f1125926afcdbf2917ae714bdb80b36d34318b2bec5d9", size = 1955269, upload-time = "2025-04-23T18:32:15.783Z" },
    { url = "https://files.pythonhosted.org/packages/f9/86/1beda0576969592f1497b4ce8e7bc8cbdf614c352426271b1b10d5f0aa64/pydantic_core-2.33.2-cp313-cp313-win_arm64.whl", hash = "sha256:e80b087132752f6b3d714f041ccf74403799d3b23a72722ea2e6ba2e892555b9", size = 1893921, upload-time = "2025-04-23T18:32:18.473Z" },
    { url = "https://files.pythonhosted.org/packages/a4/7d/e09391c2eebeab681df2b74bfe6c43422fffede8dc74187b2b0bf6fd7571/pydantic_core-2.33.2-cp313-cp313t-macosx_11_0_arm64.whl", hash = "sha256:61c18fba8e5e9db3ab908620af374db0ac1baa69f0f32df4f61ae23f15e586ac", size = 1806162, upload-time = "2025-04-23T18:32:20.188Z" },
    { url = "https://files.pythonhosted.org/packages/f1/3d/847b6b1fed9f8ed3bb95a9ad04fbd0b212e832d4f0f50ff4d9ee5a9f15cf/pydantic_core-2.33.2-cp313-cp313t-manylinux_2_17_x86_64.manylinux2014_x86_64.whl", hash = "sha256:95237e53bb015f67b63c91af7518a62a8660376a6a0db19b89acc77a4d6199f5", size = 1981560, upload-time = "2025-04-23T18:32:22.354Z" },
    { url = "https://files.pythonhosted.org/packages/6f/9a/e73262f6c6656262b5fdd723ad90f518f579b7bc8622e43a942eec53c938/pydantic_core-2.33.2-cp313-cp313t-win_amd64.whl", hash = "sha256:c2fc0a768ef76c15ab9238afa6da7f69895bb5d1ee83aeea2e3509af4472d0b9", size = 1935777, upload-time = "2025-04-23T18:32:25.088Z" },
]

[[package]]
name = "pydata-sphinx-theme"
version = "0.16.1"
source = { registry = "https://pypi.org/simple" }
dependencies = [
    { name = "accessible-pygments" },
    { name = "babel" },
    { name = "beautifulsoup4" },
    { name = "docutils" },
    { name = "pygments" },
    { name = "sphinx" },
    { name = "typing-extensions" },
]
sdist = { url = "https://files.pythonhosted.org/packages/00/20/bb50f9de3a6de69e6abd6b087b52fa2418a0418b19597601605f855ad044/pydata_sphinx_theme-0.16.1.tar.gz", hash = "sha256:a08b7f0b7f70387219dc659bff0893a7554d5eb39b59d3b8ef37b8401b7642d7", size = 2412693, upload-time = "2024-12-17T10:53:39.537Z" }
wheels = [
    { url = "https://files.pythonhosted.org/packages/e2/0d/8ba33fa83a7dcde13eb3c1c2a0c1cc29950a048bfed6d9b0d8b6bd710b4c/pydata_sphinx_theme-0.16.1-py3-none-any.whl", hash = "sha256:225331e8ac4b32682c18fcac5a57a6f717c4e632cea5dd0e247b55155faeccde", size = 6723264, upload-time = "2024-12-17T10:53:35.645Z" },
]

[[package]]
name = "pygments"
version = "2.19.1"
source = { registry = "https://pypi.org/simple" }
sdist = { url = "https://files.pythonhosted.org/packages/7c/2d/c3338d48ea6cc0feb8446d8e6937e1408088a72a39937982cc6111d17f84/pygments-2.19.1.tar.gz", hash = "sha256:61c16d2a8576dc0649d9f39e089b5f02bcd27fba10d8fb4dcc28173f7a45151f", size = 4968581, upload-time = "2025-01-06T17:26:30.443Z" }
wheels = [
    { url = "https://files.pythonhosted.org/packages/8a/0b/9fcc47d19c48b59121088dd6da2488a49d5f72dacf8262e2790a1d2c7d15/pygments-2.19.1-py3-none-any.whl", hash = "sha256:9ea1544ad55cecf4b8242fab6dd35a93bbce657034b0611ee383099054ab6d8c", size = 1225293, upload-time = "2025-01-06T17:26:25.553Z" },
]

[[package]]
<<<<<<< HEAD
=======
name = "pyogrio"
version = "0.11.0"
source = { registry = "https://pypi.org/simple" }
dependencies = [
    { name = "certifi" },
    { name = "numpy" },
    { name = "packaging" },
]
sdist = { url = "https://files.pythonhosted.org/packages/54/c3/5e30f913ad8a975abe6f6582a2d3cf321bdf40fd696940d9283c63880c7a/pyogrio-0.11.0.tar.gz", hash = "sha256:a7e0a97bc10c0d7204f6bf52e1b928cba0554c35a907c32b23065aed1ed97b3f", size = 286915, upload-time = "2025-05-08T15:20:17.843Z" }
wheels = [
    { url = "https://files.pythonhosted.org/packages/22/39/927036db0c550d35efb4d998dfe90c56515bc14d6ed0166b6c01ca28be24/pyogrio-0.11.0-cp312-cp312-macosx_12_0_arm64.whl", hash = "sha256:a6f114d32c5c8a157c6fbf74e3ecfe69be7efb29363102f2aad14c9813de637a", size = 19491944, upload-time = "2025-05-08T15:19:12.359Z" },
    { url = "https://files.pythonhosted.org/packages/49/78/92db6ca3650996ca80287e59b799aa303ccecd4f1cd677f15832e466d9e2/pyogrio-0.11.0-cp312-cp312-macosx_12_0_x86_64.whl", hash = "sha256:596e3f26e792882e35f25715634c12c1d6658a3d8d178c0089a9462c56b48be5", size = 20674571, upload-time = "2025-05-08T15:19:16.541Z" },
    { url = "https://files.pythonhosted.org/packages/c8/a4/bc37ddcee3f47c79197887d6386d31d97182a94cff6a5093cad37d873bc5/pyogrio-0.11.0-cp312-cp312-manylinux_2_17_x86_64.manylinux2014_x86_64.whl", hash = "sha256:11d693ca24e80bd7ede7b27ea3598593be5b41fb7cec315a57f5bb24d15faef8", size = 27033355, upload-time = "2025-05-08T15:19:20.449Z" },
    { url = "https://files.pythonhosted.org/packages/5c/6f/984a513d5deab8ca94dde440084cab3eda5684825d70395a3bd21c2a9e5d/pyogrio-0.11.0-cp312-cp312-manylinux_2_28_aarch64.whl", hash = "sha256:961100786ae44e2f27b4049b5262e378a3cba07872fc22051905fed8b4ce42db", size = 26528521, upload-time = "2025-05-08T15:19:23.863Z" },
    { url = "https://files.pythonhosted.org/packages/39/d6/6026ef8903aef2a15b7ba5ad84c74ca2ce67d29fc6d99e07262a65061619/pyogrio-0.11.0-cp312-cp312-manylinux_2_28_x86_64.whl", hash = "sha256:334563d24defc5d706bd2a1fa7d7433e33140e64b0fb9cb4afc715e4f6035c2b", size = 27734210, upload-time = "2025-05-08T15:19:32.185Z" },
    { url = "https://files.pythonhosted.org/packages/94/81/232d4808e54e026b9059f966bc2a4a5de7e42f42e4bd4e3897e1b31ea87f/pyogrio-0.11.0-cp312-cp312-win_amd64.whl", hash = "sha256:bf1f9128136abcbd1605d6fc6bf8c529c2092558246d8046ee6fbc383c550074", size = 19165401, upload-time = "2025-05-08T15:19:35.482Z" },
    { url = "https://files.pythonhosted.org/packages/ba/2b/098692d9be9defb5d40327af50ffdc0c5486a4724c06b3d1f757cd5abd6d/pyogrio-0.11.0-cp313-cp313-macosx_12_0_arm64.whl", hash = "sha256:0b39e34199460dcd6a606db184094e69bcba89d1babb9a76cee74a134b53b232", size = 19485661, upload-time = "2025-05-08T15:19:38.915Z" },
    { url = "https://files.pythonhosted.org/packages/00/06/5c197d76ea33d4667f427309b108281e7a3a0224e9a32c3fdb3c54e47133/pyogrio-0.11.0-cp313-cp313-macosx_12_0_x86_64.whl", hash = "sha256:5a952ef7a68fdfaf796a91b88c706108cb50ddd0a74096418e84aab7ac8a38be", size = 20667327, upload-time = "2025-05-08T15:19:41.847Z" },
    { url = "https://files.pythonhosted.org/packages/9d/24/08715971846562624e1f185fc6f93d0a305950cc9167ac0b761f571c3c62/pyogrio-0.11.0-cp313-cp313-manylinux_2_17_x86_64.manylinux2014_x86_64.whl", hash = "sha256:4527abcac23bdac5781f9be9a7dd55fccd9967c7241a8e53de8ea1a06ea0cc2b", size = 27007054, upload-time = "2025-05-08T15:19:45.723Z" },
    { url = "https://files.pythonhosted.org/packages/0d/07/c6c6d33e5b052b6bb785904477e906ed880509bc3748862ef59ed017739a/pyogrio-0.11.0-cp313-cp313-manylinux_2_28_aarch64.whl", hash = "sha256:373a29d56a9016978aff57b88a640b5a8c3024dba7be1c059ad5af4ba932b59e", size = 26493010, upload-time = "2025-05-08T15:19:49.379Z" },
    { url = "https://files.pythonhosted.org/packages/9f/bb/e12bebcf2668bcb83736cc76177f36ee300ac8069880fca3a73f8753fc70/pyogrio-0.11.0-cp313-cp313-manylinux_2_28_x86_64.whl", hash = "sha256:ea2a131369ae8e62e30fa4f7e1442074d4828417d05ded660acea04a6a1d199b", size = 27710440, upload-time = "2025-05-08T15:19:53.204Z" },
    { url = "https://files.pythonhosted.org/packages/46/8f/a9d134fbbf213db259b79f5bd5bbe7e3de1ff34fbe2a0b0be9d7d2919323/pyogrio-0.11.0-cp313-cp313-win_amd64.whl", hash = "sha256:bf041d65bd1e89a4bb61845579c2963f2cca1bb33cde79f4ec2c0e0dc6f93afb", size = 19163300, upload-time = "2025-05-08T15:19:56.67Z" },
]

[[package]]
>>>>>>> b64426a2
name = "pyparsing"
version = "3.2.3"
source = { registry = "https://pypi.org/simple" }
sdist = { url = "https://files.pythonhosted.org/packages/bb/22/f1129e69d94ffff626bdb5c835506b3a5b4f3d070f17ea295e12c2c6f60f/pyparsing-3.2.3.tar.gz", hash = "sha256:b9c13f1ab8b3b542f72e28f634bad4de758ab3ce4546e4301970ad6fa77c38be", size = 1088608, upload-time = "2025-03-25T05:01:28.114Z" }
wheels = [
    { url = "https://files.pythonhosted.org/packages/05/e7/df2285f3d08fee213f2d041540fa4fc9ca6c2d44cf36d3a035bf2a8d2bcc/pyparsing-3.2.3-py3-none-any.whl", hash = "sha256:a749938e02d6fd0b59b356ca504a24982314bb090c383e3cf201c95ef7e2bfcf", size = 111120, upload-time = "2025-03-25T05:01:24.908Z" },
]

[[package]]
name = "pyproj"
version = "3.7.1"
source = { registry = "https://pypi.org/simple" }
dependencies = [
    { name = "certifi" },
]
sdist = { url = "https://files.pythonhosted.org/packages/67/10/a8480ea27ea4bbe896c168808854d00f2a9b49f95c0319ddcbba693c8a90/pyproj-3.7.1.tar.gz", hash = "sha256:60d72facd7b6b79853f19744779abcd3f804c4e0d4fa8815469db20c9f640a47", size = 226339, upload-time = "2025-02-16T04:28:46.621Z" }
wheels = [
    { url = "https://files.pythonhosted.org/packages/e6/c9/876d4345b8d17f37ac59ebd39f8fa52fc6a6a9891a420f72d050edb6b899/pyproj-3.7.1-cp312-cp312-macosx_13_0_x86_64.whl", hash = "sha256:2781029d90df7f8d431e29562a3f2d8eafdf233c4010d6fc0381858dc7373217", size = 6264087, upload-time = "2025-02-16T04:28:09.036Z" },
    { url = "https://files.pythonhosted.org/packages/ff/e6/5f8691f8c90e7f402cc80a6276eb19d2ec1faa150d5ae2dd9c7b0a254da8/pyproj-3.7.1-cp312-cp312-macosx_14_0_arm64.whl", hash = "sha256:d61bf8ab04c73c1da08eedaf21a103b72fa5b0a9b854762905f65ff8b375d394", size = 4669628, upload-time = "2025-02-16T04:28:10.944Z" },
    { url = "https://files.pythonhosted.org/packages/42/ec/16475bbb79c1c68845c0a0d9c60c4fb31e61b8a2a20bc18b1a81e81c7f68/pyproj-3.7.1-cp312-cp312-manylinux_2_17_aarch64.manylinux2014_aarch64.whl", hash = "sha256:04abc517a8555d1b05fcee768db3280143fe42ec39fdd926a2feef31631a1f2f", size = 9721415, upload-time = "2025-02-16T04:28:13.342Z" },
    { url = "https://files.pythonhosted.org/packages/b3/a3/448f05b15e318bd6bea9a32cfaf11e886c4ae61fa3eee6e09ed5c3b74bb2/pyproj-3.7.1-cp312-cp312-manylinux_2_17_x86_64.manylinux2014_x86_64.whl", hash = "sha256:084c0a475688f934d386c2ab3b6ce03398a473cd48adfda70d9ab8f87f2394a0", size = 9556447, upload-time = "2025-02-16T04:28:15.818Z" },
    { url = "https://files.pythonhosted.org/packages/6a/ae/bd15fe8d8bd914ead6d60bca7f895a4e6f8ef7e3928295134ff9a7dad14c/pyproj-3.7.1-cp312-cp312-musllinux_1_2_aarch64.whl", hash = "sha256:a20727a23b1e49c7dc7fe3c3df8e56a8a7acdade80ac2f5cca29d7ca5564c145", size = 10758317, upload-time = "2025-02-16T04:28:18.338Z" },
    { url = "https://files.pythonhosted.org/packages/9d/d9/5ccefb8bca925f44256b188a91c31238cae29ab6ee7f53661ecc04616146/pyproj-3.7.1-cp312-cp312-musllinux_1_2_x86_64.whl", hash = "sha256:bf84d766646f1ebd706d883755df4370aaf02b48187cedaa7e4239f16bc8213d", size = 10771259, upload-time = "2025-02-16T04:28:20.822Z" },
    { url = "https://files.pythonhosted.org/packages/2a/7d/31dedff9c35fa703162f922eeb0baa6c44a3288469a5fd88d209e2892f9e/pyproj-3.7.1-cp312-cp312-win32.whl", hash = "sha256:5f0da2711364d7cb9f115b52289d4a9b61e8bca0da57f44a3a9d6fc9bdeb7274", size = 5859914, upload-time = "2025-02-16T04:28:23.303Z" },
    { url = "https://files.pythonhosted.org/packages/3e/47/c6ab03d6564a7c937590cff81a2742b5990f096cce7c1a622d325be340ee/pyproj-3.7.1-cp312-cp312-win_amd64.whl", hash = "sha256:aee664a9d806612af30a19dba49e55a7a78ebfec3e9d198f6a6176e1d140ec98", size = 6273196, upload-time = "2025-02-16T04:28:25.227Z" },
    { url = "https://files.pythonhosted.org/packages/ef/01/984828464c9960036c602753fc0f21f24f0aa9043c18fa3f2f2b66a86340/pyproj-3.7.1-cp313-cp313-macosx_13_0_x86_64.whl", hash = "sha256:5f8d02ef4431dee414d1753d13fa82a21a2f61494737b5f642ea668d76164d6d", size = 6253062, upload-time = "2025-02-16T04:28:27.861Z" },
    { url = "https://files.pythonhosted.org/packages/68/65/6ecdcdc829811a2c160cdfe2f068a009fc572fd4349664f758ccb0853a7c/pyproj-3.7.1-cp313-cp313-macosx_14_0_arm64.whl", hash = "sha256:0b853ae99bda66cbe24b4ccfe26d70601d84375940a47f553413d9df570065e0", size = 4660548, upload-time = "2025-02-16T04:28:29.526Z" },
    { url = "https://files.pythonhosted.org/packages/67/da/dda94c4490803679230ba4c17a12f151b307a0d58e8110820405ca2d98db/pyproj-3.7.1-cp313-cp313-manylinux_2_17_aarch64.manylinux2014_aarch64.whl", hash = "sha256:83db380c52087f9e9bdd8a527943b2e7324f275881125e39475c4f9277bdeec4", size = 9662464, upload-time = "2025-02-16T04:28:31.437Z" },
    { url = "https://files.pythonhosted.org/packages/6f/57/f61b7d22c91ae1d12ee00ac4c0038714e774ebcd851b9133e5f4f930dd40/pyproj-3.7.1-cp313-cp313-manylinux_2_17_x86_64.manylinux2014_x86_64.whl", hash = "sha256:b35ed213892e211a3ce2bea002aa1183e1a2a9b79e51bb3c6b15549a831ae528", size = 9497461, upload-time = "2025-02-16T04:28:33.848Z" },
    { url = "https://files.pythonhosted.org/packages/b7/f6/932128236f79d2ac7d39fe1a19667fdf7155d9a81d31fb9472a7a497790f/pyproj-3.7.1-cp313-cp313-musllinux_1_2_aarch64.whl", hash = "sha256:a8b15b0463d1303bab113d1a6af2860a0d79013c3a66fcc5475ce26ef717fd4f", size = 10708869, upload-time = "2025-02-16T04:28:37.34Z" },
    { url = "https://files.pythonhosted.org/packages/1d/0d/07ac7712994454a254c383c0d08aff9916a2851e6512d59da8dc369b1b02/pyproj-3.7.1-cp313-cp313-musllinux_1_2_x86_64.whl", hash = "sha256:87229e42b75e89f4dad6459200f92988c5998dfb093c7c631fb48524c86cd5dc", size = 10729260, upload-time = "2025-02-16T04:28:40.639Z" },
    { url = "https://files.pythonhosted.org/packages/b0/d0/9c604bc72c37ba69b867b6df724d6a5af6789e8c375022c952f65b2af558/pyproj-3.7.1-cp313-cp313-win32.whl", hash = "sha256:d666c3a3faaf3b1d7fc4a544059c4eab9d06f84a604b070b7aa2f318e227798e", size = 5855462, upload-time = "2025-02-16T04:28:42.827Z" },
    { url = "https://files.pythonhosted.org/packages/98/df/68a2b7f5fb6400c64aad82d72bcc4bc531775e62eedff993a77c780defd0/pyproj-3.7.1-cp313-cp313-win_amd64.whl", hash = "sha256:d3caac7473be22b6d6e102dde6c46de73b96bc98334e577dfaee9886f102ea2e", size = 6266573, upload-time = "2025-02-16T04:28:44.727Z" },
]

[[package]]
name = "pyright"
version = "1.1.400"
source = { registry = "https://pypi.org/simple" }
dependencies = [
    { name = "nodeenv" },
    { name = "typing-extensions" },
]
sdist = { url = "https://files.pythonhosted.org/packages/6c/cb/c306618a02d0ee8aed5fb8d0fe0ecfed0dbf075f71468f03a30b5f4e1fe0/pyright-1.1.400.tar.gz", hash = "sha256:b8a3ba40481aa47ba08ffb3228e821d22f7d391f83609211335858bf05686bdb", size = 3846546, upload-time = "2025-04-24T12:55:18.907Z" }
wheels = [
    { url = "https://files.pythonhosted.org/packages/c8/a5/5d285e4932cf149c90e3c425610c5efaea005475d5f96f1bfdb452956c62/pyright-1.1.400-py3-none-any.whl", hash = "sha256:c80d04f98b5a4358ad3a35e241dbf2a408eee33a40779df365644f8054d2517e", size = 5563460, upload-time = "2025-04-24T12:55:17.002Z" },
]

[[package]]
name = "pyshp"
version = "2.3.1"
source = { registry = "https://pypi.org/simple" }
sdist = { url = "https://files.pythonhosted.org/packages/63/9f/0dd21250c60375a532c35e89fad8d5e8a3f1a2e3f7c389ccc5a60b05263e/pyshp-2.3.1.tar.gz", hash = "sha256:4caec82fd8dd096feba8217858068bacb2a3b5950f43c048c6dc32a3489d5af1", size = 1731544, upload-time = "2022-07-27T19:51:28.409Z" }
wheels = [
    { url = "https://files.pythonhosted.org/packages/98/2f/68116db5b36b895c0450e3072b8cb6c2fac0359279b182ea97014d3c8ac0/pyshp-2.3.1-py2.py3-none-any.whl", hash = "sha256:67024c0ccdc352ba5db777c4e968483782dfa78f8e200672a90d2d30fd8b7b49", size = 46537, upload-time = "2022-07-27T19:51:26.34Z" },
]

[[package]]
name = "pytest"
version = "8.3.5"
source = { registry = "https://pypi.org/simple" }
dependencies = [
    { name = "colorama", marker = "sys_platform == 'win32'" },
    { name = "iniconfig" },
    { name = "packaging" },
    { name = "pluggy" },
]
sdist = { url = "https://files.pythonhosted.org/packages/ae/3c/c9d525a414d506893f0cd8a8d0de7706446213181570cdbd766691164e40/pytest-8.3.5.tar.gz", hash = "sha256:f4efe70cc14e511565ac476b57c279e12a855b11f48f212af1080ef2263d3845", size = 1450891, upload-time = "2025-03-02T12:54:54.503Z" }
wheels = [
    { url = "https://files.pythonhosted.org/packages/30/3d/64ad57c803f1fa1e963a7946b6e0fea4a70df53c1a7fed304586539c2bac/pytest-8.3.5-py3-none-any.whl", hash = "sha256:c69214aa47deac29fad6c2a4f590b9c4a9fdb16a403176fe154b79c0b4d4d820", size = 343634, upload-time = "2025-03-02T12:54:52.069Z" },
]

[[package]]
name = "pytest-cov"
version = "6.1.1"
source = { registry = "https://pypi.org/simple" }
dependencies = [
    { name = "coverage" },
    { name = "pytest" },
]
sdist = { url = "https://files.pythonhosted.org/packages/25/69/5f1e57f6c5a39f81411b550027bf72842c4567ff5fd572bed1edc9e4b5d9/pytest_cov-6.1.1.tar.gz", hash = "sha256:46935f7aaefba760e716c2ebfbe1c216240b9592966e7da99ea8292d4d3e2a0a", size = 66857, upload-time = "2025-04-05T14:07:51.592Z" }
wheels = [
    { url = "https://files.pythonhosted.org/packages/28/d0/def53b4a790cfb21483016430ed828f64830dd981ebe1089971cd10cab25/pytest_cov-6.1.1-py3-none-any.whl", hash = "sha256:bddf29ed2d0ab6f4df17b4c55b0a657287db8684af9c42ea546b21b1041b3dde", size = 23841, upload-time = "2025-04-05T14:07:49.641Z" },
]

[[package]]
name = "pytest-mock"
version = "3.14.1"
source = { registry = "https://pypi.org/simple" }
dependencies = [
    { name = "pytest" },
]
sdist = { url = "https://files.pythonhosted.org/packages/71/28/67172c96ba684058a4d24ffe144d64783d2a270d0af0d9e792737bddc75c/pytest_mock-3.14.1.tar.gz", hash = "sha256:159e9edac4c451ce77a5cdb9fc5d1100708d2dd4ba3c3df572f14097351af80e", size = 33241, upload-time = "2025-05-26T13:58:45.167Z" }
wheels = [
    { url = "https://files.pythonhosted.org/packages/b2/05/77b60e520511c53d1c1ca75f1930c7dd8e971d0c4379b7f4b3f9644685ba/pytest_mock-3.14.1-py3-none-any.whl", hash = "sha256:178aefcd11307d874b4cd3100344e7e2d888d9791a6a1d9bfe90fbc1b74fd1d0", size = 9923, upload-time = "2025-05-26T13:58:43.487Z" },
]

[[package]]
name = "python-dateutil"
version = "2.9.0.post0"
source = { registry = "https://pypi.org/simple" }
dependencies = [
    { name = "six" },
]
sdist = { url = "https://files.pythonhosted.org/packages/66/c0/0c8b6ad9f17a802ee498c46e004a0eb49bc148f2fd230864601a86dcf6db/python-dateutil-2.9.0.post0.tar.gz", hash = "sha256:37dd54208da7e1cd875388217d5e00ebd4179249f90fb72437e91a35459a0ad3", size = 342432, upload-time = "2024-03-01T18:36:20.211Z" }
wheels = [
    { url = "https://files.pythonhosted.org/packages/ec/57/56b9bcc3c9c6a792fcbaf139543cee77261f3651ca9da0c93f5c1221264b/python_dateutil-2.9.0.post0-py2.py3-none-any.whl", hash = "sha256:a8b2bc7bffae282281c8140a97d3aa9c14da0b136dfe83f850eea9a5f7470427", size = 229892, upload-time = "2024-03-01T18:36:18.57Z" },
]

[[package]]
name = "pytz"
version = "2025.2"
source = { registry = "https://pypi.org/simple" }
sdist = { url = "https://files.pythonhosted.org/packages/f8/bf/abbd3cdfb8fbc7fb3d4d38d320f2441b1e7cbe29be4f23797b4a2b5d8aac/pytz-2025.2.tar.gz", hash = "sha256:360b9e3dbb49a209c21ad61809c7fb453643e048b38924c765813546746e81c3", size = 320884, upload-time = "2025-03-25T02:25:00.538Z" }
wheels = [
    { url = "https://files.pythonhosted.org/packages/81/c4/34e93fe5f5429d7570ec1fa436f1986fb1f00c3e0f43a589fe2bbcd22c3f/pytz-2025.2-py2.py3-none-any.whl", hash = "sha256:5ddf76296dd8c44c26eb8f4b6f35488f3ccbf6fbbd7adee0b7262d43f0ec2f00", size = 509225, upload-time = "2025-03-25T02:24:58.468Z" },
]

[[package]]
name = "pywin32"
version = "310"
source = { registry = "https://pypi.org/simple" }
wheels = [
    { url = "https://files.pythonhosted.org/packages/6b/ec/4fdbe47932f671d6e348474ea35ed94227fb5df56a7c30cbbb42cd396ed0/pywin32-310-cp312-cp312-win32.whl", hash = "sha256:8a75a5cc3893e83a108c05d82198880704c44bbaee4d06e442e471d3c9ea4f3d", size = 8796239, upload-time = "2025-03-17T00:55:58.807Z" },
    { url = "https://files.pythonhosted.org/packages/e3/e5/b0627f8bb84e06991bea89ad8153a9e50ace40b2e1195d68e9dff6b03d0f/pywin32-310-cp312-cp312-win_amd64.whl", hash = "sha256:bf5c397c9a9a19a6f62f3fb821fbf36cac08f03770056711f765ec1503972060", size = 9503839, upload-time = "2025-03-17T00:56:00.8Z" },
    { url = "https://files.pythonhosted.org/packages/1f/32/9ccf53748df72301a89713936645a664ec001abd35ecc8578beda593d37d/pywin32-310-cp312-cp312-win_arm64.whl", hash = "sha256:2349cc906eae872d0663d4d6290d13b90621eaf78964bb1578632ff20e152966", size = 8459470, upload-time = "2025-03-17T00:56:02.601Z" },
    { url = "https://files.pythonhosted.org/packages/1c/09/9c1b978ffc4ae53999e89c19c77ba882d9fce476729f23ef55211ea1c034/pywin32-310-cp313-cp313-win32.whl", hash = "sha256:5d241a659c496ada3253cd01cfaa779b048e90ce4b2b38cd44168ad555ce74ab", size = 8794384, upload-time = "2025-03-17T00:56:04.383Z" },
    { url = "https://files.pythonhosted.org/packages/45/3c/b4640f740ffebadd5d34df35fecba0e1cfef8fde9f3e594df91c28ad9b50/pywin32-310-cp313-cp313-win_amd64.whl", hash = "sha256:667827eb3a90208ddbdcc9e860c81bde63a135710e21e4cb3348968e4bd5249e", size = 9503039, upload-time = "2025-03-17T00:56:06.207Z" },
    { url = "https://files.pythonhosted.org/packages/b4/f4/f785020090fb050e7fb6d34b780f2231f302609dc964672f72bfaeb59a28/pywin32-310-cp313-cp313-win_arm64.whl", hash = "sha256:e308f831de771482b7cf692a1f308f8fca701b2d8f9dde6cc440c7da17e47b33", size = 8458152, upload-time = "2025-03-17T00:56:07.819Z" },
]

[[package]]
name = "pyyaml"
version = "6.0.2"
source = { registry = "https://pypi.org/simple" }
sdist = { url = "https://files.pythonhosted.org/packages/54/ed/79a089b6be93607fa5cdaedf301d7dfb23af5f25c398d5ead2525b063e17/pyyaml-6.0.2.tar.gz", hash = "sha256:d584d9ec91ad65861cc08d42e834324ef890a082e591037abe114850ff7bbc3e", size = 130631, upload-time = "2024-08-06T20:33:50.674Z" }
wheels = [
    { url = "https://files.pythonhosted.org/packages/86/0c/c581167fc46d6d6d7ddcfb8c843a4de25bdd27e4466938109ca68492292c/PyYAML-6.0.2-cp312-cp312-macosx_10_9_x86_64.whl", hash = "sha256:c70c95198c015b85feafc136515252a261a84561b7b1d51e3384e0655ddf25ab", size = 183873, upload-time = "2024-08-06T20:32:25.131Z" },
    { url = "https://files.pythonhosted.org/packages/a8/0c/38374f5bb272c051e2a69281d71cba6fdb983413e6758b84482905e29a5d/PyYAML-6.0.2-cp312-cp312-macosx_11_0_arm64.whl", hash = "sha256:ce826d6ef20b1bc864f0a68340c8b3287705cae2f8b4b1d932177dcc76721725", size = 173302, upload-time = "2024-08-06T20:32:26.511Z" },
    { url = "https://files.pythonhosted.org/packages/c3/93/9916574aa8c00aa06bbac729972eb1071d002b8e158bd0e83a3b9a20a1f7/PyYAML-6.0.2-cp312-cp312-manylinux_2_17_aarch64.manylinux2014_aarch64.whl", hash = "sha256:1f71ea527786de97d1a0cc0eacd1defc0985dcf6b3f17bb77dcfc8c34bec4dc5", size = 739154, upload-time = "2024-08-06T20:32:28.363Z" },
    { url = "https://files.pythonhosted.org/packages/95/0f/b8938f1cbd09739c6da569d172531567dbcc9789e0029aa070856f123984/PyYAML-6.0.2-cp312-cp312-manylinux_2_17_s390x.manylinux2014_s390x.whl", hash = "sha256:9b22676e8097e9e22e36d6b7bda33190d0d400f345f23d4065d48f4ca7ae0425", size = 766223, upload-time = "2024-08-06T20:32:30.058Z" },
    { url = "https://files.pythonhosted.org/packages/b9/2b/614b4752f2e127db5cc206abc23a8c19678e92b23c3db30fc86ab731d3bd/PyYAML-6.0.2-cp312-cp312-manylinux_2_17_x86_64.manylinux2014_x86_64.whl", hash = "sha256:80bab7bfc629882493af4aa31a4cfa43a4c57c83813253626916b8c7ada83476", size = 767542, upload-time = "2024-08-06T20:32:31.881Z" },
    { url = "https://files.pythonhosted.org/packages/d4/00/dd137d5bcc7efea1836d6264f049359861cf548469d18da90cd8216cf05f/PyYAML-6.0.2-cp312-cp312-musllinux_1_1_aarch64.whl", hash = "sha256:0833f8694549e586547b576dcfaba4a6b55b9e96098b36cdc7ebefe667dfed48", size = 731164, upload-time = "2024-08-06T20:32:37.083Z" },
    { url = "https://files.pythonhosted.org/packages/c9/1f/4f998c900485e5c0ef43838363ba4a9723ac0ad73a9dc42068b12aaba4e4/PyYAML-6.0.2-cp312-cp312-musllinux_1_1_x86_64.whl", hash = "sha256:8b9c7197f7cb2738065c481a0461e50ad02f18c78cd75775628afb4d7137fb3b", size = 756611, upload-time = "2024-08-06T20:32:38.898Z" },
    { url = "https://files.pythonhosted.org/packages/df/d1/f5a275fdb252768b7a11ec63585bc38d0e87c9e05668a139fea92b80634c/PyYAML-6.0.2-cp312-cp312-win32.whl", hash = "sha256:ef6107725bd54b262d6dedcc2af448a266975032bc85ef0172c5f059da6325b4", size = 140591, upload-time = "2024-08-06T20:32:40.241Z" },
    { url = "https://files.pythonhosted.org/packages/0c/e8/4f648c598b17c3d06e8753d7d13d57542b30d56e6c2dedf9c331ae56312e/PyYAML-6.0.2-cp312-cp312-win_amd64.whl", hash = "sha256:7e7401d0de89a9a855c839bc697c079a4af81cf878373abd7dc625847d25cbd8", size = 156338, upload-time = "2024-08-06T20:32:41.93Z" },
    { url = "https://files.pythonhosted.org/packages/ef/e3/3af305b830494fa85d95f6d95ef7fa73f2ee1cc8ef5b495c7c3269fb835f/PyYAML-6.0.2-cp313-cp313-macosx_10_13_x86_64.whl", hash = "sha256:efdca5630322a10774e8e98e1af481aad470dd62c3170801852d752aa7a783ba", size = 181309, upload-time = "2024-08-06T20:32:43.4Z" },
    { url = "https://files.pythonhosted.org/packages/45/9f/3b1c20a0b7a3200524eb0076cc027a970d320bd3a6592873c85c92a08731/PyYAML-6.0.2-cp313-cp313-macosx_11_0_arm64.whl", hash = "sha256:50187695423ffe49e2deacb8cd10510bc361faac997de9efef88badc3bb9e2d1", size = 171679, upload-time = "2024-08-06T20:32:44.801Z" },
    { url = "https://files.pythonhosted.org/packages/7c/9a/337322f27005c33bcb656c655fa78325b730324c78620e8328ae28b64d0c/PyYAML-6.0.2-cp313-cp313-manylinux_2_17_aarch64.manylinux2014_aarch64.whl", hash = "sha256:0ffe8360bab4910ef1b9e87fb812d8bc0a308b0d0eef8c8f44e0254ab3b07133", size = 733428, upload-time = "2024-08-06T20:32:46.432Z" },
    { url = "https://files.pythonhosted.org/packages/a3/69/864fbe19e6c18ea3cc196cbe5d392175b4cf3d5d0ac1403ec3f2d237ebb5/PyYAML-6.0.2-cp313-cp313-manylinux_2_17_s390x.manylinux2014_s390x.whl", hash = "sha256:17e311b6c678207928d649faa7cb0d7b4c26a0ba73d41e99c4fff6b6c3276484", size = 763361, upload-time = "2024-08-06T20:32:51.188Z" },
    { url = "https://files.pythonhosted.org/packages/04/24/b7721e4845c2f162d26f50521b825fb061bc0a5afcf9a386840f23ea19fa/PyYAML-6.0.2-cp313-cp313-manylinux_2_17_x86_64.manylinux2014_x86_64.whl", hash = "sha256:70b189594dbe54f75ab3a1acec5f1e3faa7e8cf2f1e08d9b561cb41b845f69d5", size = 759523, upload-time = "2024-08-06T20:32:53.019Z" },
    { url = "https://files.pythonhosted.org/packages/2b/b2/e3234f59ba06559c6ff63c4e10baea10e5e7df868092bf9ab40e5b9c56b6/PyYAML-6.0.2-cp313-cp313-musllinux_1_1_aarch64.whl", hash = "sha256:41e4e3953a79407c794916fa277a82531dd93aad34e29c2a514c2c0c5fe971cc", size = 726660, upload-time = "2024-08-06T20:32:54.708Z" },
    { url = "https://files.pythonhosted.org/packages/fe/0f/25911a9f080464c59fab9027482f822b86bf0608957a5fcc6eaac85aa515/PyYAML-6.0.2-cp313-cp313-musllinux_1_1_x86_64.whl", hash = "sha256:68ccc6023a3400877818152ad9a1033e3db8625d899c72eacb5a668902e4d652", size = 751597, upload-time = "2024-08-06T20:32:56.985Z" },
    { url = "https://files.pythonhosted.org/packages/14/0d/e2c3b43bbce3cf6bd97c840b46088a3031085179e596d4929729d8d68270/PyYAML-6.0.2-cp313-cp313-win32.whl", hash = "sha256:bc2fa7c6b47d6bc618dd7fb02ef6fdedb1090ec036abab80d4681424b84c1183", size = 140527, upload-time = "2024-08-06T20:33:03.001Z" },
    { url = "https://files.pythonhosted.org/packages/fa/de/02b54f42487e3d3c6efb3f89428677074ca7bf43aae402517bc7cca949f3/PyYAML-6.0.2-cp313-cp313-win_amd64.whl", hash = "sha256:8388ee1976c416731879ac16da0aff3f63b286ffdd57cdeb95f3f2e085687563", size = 156446, upload-time = "2024-08-06T20:33:04.33Z" },
]

[[package]]
name = "pyzmq"
version = "27.0.0"
source = { registry = "https://pypi.org/simple" }
dependencies = [
    { name = "cffi", marker = "implementation_name == 'pypy'" },
]
sdist = { url = "https://files.pythonhosted.org/packages/f1/06/50a4e9648b3e8b992bef8eb632e457307553a89d294103213cfd47b3da69/pyzmq-27.0.0.tar.gz", hash = "sha256:b1f08eeb9ce1510e6939b6e5dcd46a17765e2333daae78ecf4606808442e52cf", size = 280478, upload-time = "2025-06-13T14:09:07.087Z" }
wheels = [
    { url = "https://files.pythonhosted.org/packages/93/a7/9ad68f55b8834ede477842214feba6a4c786d936c022a67625497aacf61d/pyzmq-27.0.0-cp312-abi3-macosx_10_15_universal2.whl", hash = "sha256:cbabc59dcfaac66655c040dfcb8118f133fb5dde185e5fc152628354c1598e52", size = 1305438, upload-time = "2025-06-13T14:07:31.676Z" },
    { url = "https://files.pythonhosted.org/packages/ba/ee/26aa0f98665a22bc90ebe12dced1de5f3eaca05363b717f6fb229b3421b3/pyzmq-27.0.0-cp312-abi3-manylinux2014_i686.manylinux_2_17_i686.whl", hash = "sha256:cb0ac5179cba4b2f94f1aa208fbb77b62c4c9bf24dd446278b8b602cf85fcda3", size = 895095, upload-time = "2025-06-13T14:07:33.104Z" },
    { url = "https://files.pythonhosted.org/packages/cf/85/c57e7ab216ecd8aa4cc7e3b83b06cc4e9cf45c87b0afc095f10cd5ce87c1/pyzmq-27.0.0-cp312-abi3-manylinux_2_27_aarch64.manylinux_2_28_aarch64.whl", hash = "sha256:53a48f0228eab6cbf69fde3aa3c03cbe04e50e623ef92ae395fce47ef8a76152", size = 651826, upload-time = "2025-06-13T14:07:34.831Z" },
    { url = "https://files.pythonhosted.org/packages/69/9a/9ea7e230feda9400fb0ae0d61d7d6ddda635e718d941c44eeab22a179d34/pyzmq-27.0.0-cp312-abi3-manylinux_2_27_x86_64.manylinux_2_28_x86_64.whl", hash = "sha256:111db5f395e09f7e775f759d598f43cb815fc58e0147623c4816486e1a39dc22", size = 839750, upload-time = "2025-06-13T14:07:36.553Z" },
    { url = "https://files.pythonhosted.org/packages/08/66/4cebfbe71f3dfbd417011daca267539f62ed0fbc68105357b68bbb1a25b7/pyzmq-27.0.0-cp312-abi3-musllinux_1_2_aarch64.whl", hash = "sha256:c8878011653dcdc27cc2c57e04ff96f0471e797f5c19ac3d7813a245bcb24371", size = 1641357, upload-time = "2025-06-13T14:07:38.21Z" },
    { url = "https://files.pythonhosted.org/packages/ac/f6/b0f62578c08d2471c791287149cb8c2aaea414ae98c6e995c7dbe008adfb/pyzmq-27.0.0-cp312-abi3-musllinux_1_2_i686.whl", hash = "sha256:c0ed2c1f335ba55b5fdc964622254917d6b782311c50e138863eda409fbb3b6d", size = 2020281, upload-time = "2025-06-13T14:07:39.599Z" },
    { url = "https://files.pythonhosted.org/packages/37/b9/4f670b15c7498495da9159edc374ec09c88a86d9cd5a47d892f69df23450/pyzmq-27.0.0-cp312-abi3-musllinux_1_2_x86_64.whl", hash = "sha256:e918d70862d4cfd4b1c187310015646a14e1f5917922ab45b29f28f345eeb6be", size = 1877110, upload-time = "2025-06-13T14:07:41.027Z" },
    { url = "https://files.pythonhosted.org/packages/66/31/9dee25c226295b740609f0d46db2fe972b23b6f5cf786360980524a3ba92/pyzmq-27.0.0-cp312-abi3-win32.whl", hash = "sha256:88b4e43cab04c3c0f0d55df3b1eef62df2b629a1a369b5289a58f6fa8b07c4f4", size = 559297, upload-time = "2025-06-13T14:07:42.533Z" },
    { url = "https://files.pythonhosted.org/packages/9b/12/52da5509800f7ff2d287b2f2b4e636e7ea0f001181cba6964ff6c1537778/pyzmq-27.0.0-cp312-abi3-win_amd64.whl", hash = "sha256:dce4199bf5f648a902ce37e7b3afa286f305cd2ef7a8b6ec907470ccb6c8b371", size = 619203, upload-time = "2025-06-13T14:07:43.843Z" },
    { url = "https://files.pythonhosted.org/packages/93/6d/7f2e53b19d1edb1eb4f09ec7c3a1f945ca0aac272099eab757d15699202b/pyzmq-27.0.0-cp312-abi3-win_arm64.whl", hash = "sha256:56e46bbb85d52c1072b3f809cc1ce77251d560bc036d3a312b96db1afe76db2e", size = 551927, upload-time = "2025-06-13T14:07:45.51Z" },
    { url = "https://files.pythonhosted.org/packages/19/62/876b27c4ff777db4ceba1c69ea90d3c825bb4f8d5e7cd987ce5802e33c55/pyzmq-27.0.0-cp313-cp313t-macosx_10_15_universal2.whl", hash = "sha256:c36ad534c0c29b4afa088dc53543c525b23c0797e01b69fef59b1a9c0e38b688", size = 1340826, upload-time = "2025-06-13T14:07:46.881Z" },
    { url = "https://files.pythonhosted.org/packages/43/69/58ef8f4f59d3bcd505260c73bee87b008850f45edca40ddaba54273c35f4/pyzmq-27.0.0-cp313-cp313t-manylinux2014_i686.manylinux_2_17_i686.whl", hash = "sha256:67855c14173aec36395d7777aaba3cc527b393821f30143fd20b98e1ff31fd38", size = 897283, upload-time = "2025-06-13T14:07:49.562Z" },
    { url = "https://files.pythonhosted.org/packages/43/15/93a0d0396700a60475ad3c5d42c5f1c308d3570bc94626b86c71ef9953e0/pyzmq-27.0.0-cp313-cp313t-manylinux_2_27_aarch64.manylinux_2_28_aarch64.whl", hash = "sha256:8617c7d43cd8ccdb62aebe984bfed77ca8f036e6c3e46dd3dddda64b10f0ab7a", size = 660567, upload-time = "2025-06-13T14:07:51.364Z" },
    { url = "https://files.pythonhosted.org/packages/0e/b3/fe055513e498ca32f64509abae19b9c9eb4d7c829e02bd8997dd51b029eb/pyzmq-27.0.0-cp313-cp313t-manylinux_2_27_x86_64.manylinux_2_28_x86_64.whl", hash = "sha256:67bfbcbd0a04c575e8103a6061d03e393d9f80ffdb9beb3189261e9e9bc5d5e9", size = 847681, upload-time = "2025-06-13T14:07:52.77Z" },
    { url = "https://files.pythonhosted.org/packages/b6/4f/ff15300b00b5b602191f3df06bbc8dd4164e805fdd65bb77ffbb9c5facdc/pyzmq-27.0.0-cp313-cp313t-musllinux_1_2_aarch64.whl", hash = "sha256:5cd11d46d7b7e5958121b3eaf4cd8638eff3a720ec527692132f05a57f14341d", size = 1650148, upload-time = "2025-06-13T14:07:54.178Z" },
    { url = "https://files.pythonhosted.org/packages/c4/6f/84bdfff2a224a6f26a24249a342e5906993c50b0761e311e81b39aef52a7/pyzmq-27.0.0-cp313-cp313t-musllinux_1_2_i686.whl", hash = "sha256:b801c2e40c5aa6072c2f4876de8dccd100af6d9918d4d0d7aa54a1d982fd4f44", size = 2023768, upload-time = "2025-06-13T14:07:55.714Z" },
    { url = "https://files.pythonhosted.org/packages/64/39/dc2db178c26a42228c5ac94a9cc595030458aa64c8d796a7727947afbf55/pyzmq-27.0.0-cp313-cp313t-musllinux_1_2_x86_64.whl", hash = "sha256:20d5cb29e8c5f76a127c75b6e7a77e846bc4b655c373baa098c26a61b7ecd0ef", size = 1885199, upload-time = "2025-06-13T14:07:57.166Z" },
    { url = "https://files.pythonhosted.org/packages/c7/21/dae7b06a1f8cdee5d8e7a63d99c5d129c401acc40410bef2cbf42025e26f/pyzmq-27.0.0-cp313-cp313t-win32.whl", hash = "sha256:a20528da85c7ac7a19b7384e8c3f8fa707841fd85afc4ed56eda59d93e3d98ad", size = 575439, upload-time = "2025-06-13T14:07:58.959Z" },
    { url = "https://files.pythonhosted.org/packages/eb/bc/1709dc55f0970cf4cb8259e435e6773f9946f41a045c2cb90e870b7072da/pyzmq-27.0.0-cp313-cp313t-win_amd64.whl", hash = "sha256:d8229f2efece6a660ee211d74d91dbc2a76b95544d46c74c615e491900dc107f", size = 639933, upload-time = "2025-06-13T14:08:00.777Z" },
]

[[package]]
name = "referencing"
version = "0.36.2"
source = { registry = "https://pypi.org/simple" }
dependencies = [
    { name = "attrs" },
    { name = "rpds-py" },
    { name = "typing-extensions", marker = "python_full_version < '3.13'" },
]
sdist = { url = "https://files.pythonhosted.org/packages/2f/db/98b5c277be99dd18bfd91dd04e1b759cad18d1a338188c936e92f921c7e2/referencing-0.36.2.tar.gz", hash = "sha256:df2e89862cd09deabbdba16944cc3f10feb6b3e6f18e902f7cc25609a34775aa", size = 74744, upload-time = "2025-01-25T08:48:16.138Z" }
wheels = [
    { url = "https://files.pythonhosted.org/packages/c1/b1/3baf80dc6d2b7bc27a95a67752d0208e410351e3feb4eb78de5f77454d8d/referencing-0.36.2-py3-none-any.whl", hash = "sha256:e8699adbbf8b5c7de96d8ffa0eb5c158b3beafce084968e2ea8bb08c6794dcd0", size = 26775, upload-time = "2025-01-25T08:48:14.241Z" },
]

[[package]]
name = "requests"
version = "2.32.3"
source = { registry = "https://pypi.org/simple" }
dependencies = [
    { name = "certifi" },
    { name = "charset-normalizer" },
    { name = "idna" },
    { name = "urllib3" },
]
sdist = { url = "https://files.pythonhosted.org/packages/63/70/2bf7780ad2d390a8d301ad0b550f1581eadbd9a20f896afe06353c2a2913/requests-2.32.3.tar.gz", hash = "sha256:55365417734eb18255590a9ff9eb97e9e1da868d4ccd6402399eaf68af20a760", size = 131218, upload-time = "2024-05-29T15:37:49.536Z" }
wheels = [
    { url = "https://files.pythonhosted.org/packages/f9/9b/335f9764261e915ed497fcdeb11df5dfd6f7bf257d4a6a2a686d80da4d54/requests-2.32.3-py3-none-any.whl", hash = "sha256:70761cfe03c773ceb22aa2f671b4757976145175cdfca038c02654d061d6dcc6", size = 64928, upload-time = "2024-05-29T15:37:47.027Z" },
]

[[package]]
name = "restructuredtext-lint"
version = "1.4.0"
source = { registry = "https://pypi.org/simple" }
dependencies = [
    { name = "docutils" },
]
sdist = { url = "https://files.pythonhosted.org/packages/48/9c/6d8035cafa2d2d314f34e6cd9313a299de095b26e96f1c7312878f988eec/restructuredtext_lint-1.4.0.tar.gz", hash = "sha256:1b235c0c922341ab6c530390892eb9e92f90b9b75046063e047cacfb0f050c45", size = 16723, upload-time = "2022-02-24T05:51:10.907Z" }

[[package]]
name = "rich"
version = "14.0.0"
source = { registry = "https://pypi.org/simple" }
dependencies = [
    { name = "markdown-it-py" },
    { name = "pygments" },
]
sdist = { url = "https://files.pythonhosted.org/packages/a1/53/830aa4c3066a8ab0ae9a9955976fb770fe9c6102117c8ec4ab3ea62d89e8/rich-14.0.0.tar.gz", hash = "sha256:82f1bc23a6a21ebca4ae0c45af9bdbc492ed20231dcb63f297d6d1021a9d5725", size = 224078, upload-time = "2025-03-30T14:15:14.23Z" }
wheels = [
    { url = "https://files.pythonhosted.org/packages/0d/9b/63f4c7ebc259242c89b3acafdb37b41d1185c07ff0011164674e9076b491/rich-14.0.0-py3-none-any.whl", hash = "sha256:1c9491e1951aac09caffd42f448ee3d04e58923ffe14993f6e83068dc395d7e0", size = 243229, upload-time = "2025-03-30T14:15:12.283Z" },
]

[[package]]
name = "rojak"
version = "0.1.0"
source = { editable = "." }
dependencies = [
    { name = "dask" },
    { name = "distributed" },
    { name = "h5netcdf" },
    { name = "pydantic" },
    { name = "pyproj" },
    { name = "pyyaml" },
    { name = "scipy" },
    { name = "typer" },
    { name = "xarray" },
]

[package.dev-dependencies]
amdar = [
    { name = "dask-geopandas" },
    { name = "geopandas" },
    { name = "netcdf4" },
    { name = "pyarrow" },
]
dev = [
    { name = "doc8" },
    { name = "pandas-stubs" },
    { name = "pre-commit" },
    { name = "pyright" },
    { name = "ruff" },
]
docs = [
    { name = "jupyter-sphinx" },
    { name = "myst-parser" },
    { name = "pydata-sphinx-theme" },
    { name = "sphinx" },
]
ecmwf = [
    { name = "cdsapi" },
]
plot = [
    { name = "cartopy" },
    { name = "matplotlib" },
]
test = [
    { name = "pytest" },
    { name = "pytest-cov" },
    { name = "pytest-mock" },
]

[package.metadata]
requires-dist = [
    { name = "dask" },
    { name = "distributed" },
    { name = "h5netcdf" },
    { name = "pydantic" },
    { name = "pyproj" },
    { name = "pyyaml" },
    { name = "scipy" },
    { name = "typer" },
    { name = "xarray" },
]

[package.metadata.requires-dev]
amdar = [
    { name = "dask-geopandas" },
    { name = "geopandas" },
    { name = "netcdf4" },
    { name = "pyarrow" },
]
dev = [
    { name = "doc8" },
    { name = "pandas-stubs" },
    { name = "pre-commit" },
    { name = "pyright" },
    { name = "ruff" },
]
docs = [
    { name = "jupyter-sphinx" },
    { name = "myst-parser" },
    { name = "pydata-sphinx-theme" },
    { name = "sphinx" },
]
ecmwf = [{ name = "cdsapi", specifier = ">=0.7.5" }]
plot = [
    { name = "cartopy" },
    { name = "matplotlib" },
]
test = [
    { name = "pytest" },
    { name = "pytest-cov" },
    { name = "pytest-mock" },
]

[[package]]
name = "roman-numerals-py"
version = "3.1.0"
source = { registry = "https://pypi.org/simple" }
sdist = { url = "https://files.pythonhosted.org/packages/30/76/48fd56d17c5bdbdf65609abbc67288728a98ed4c02919428d4f52d23b24b/roman_numerals_py-3.1.0.tar.gz", hash = "sha256:be4bf804f083a4ce001b5eb7e3c0862479d10f94c936f6c4e5f250aa5ff5bd2d", size = 9017, upload-time = "2025-02-22T07:34:54.333Z" }
wheels = [
    { url = "https://files.pythonhosted.org/packages/53/97/d2cbbaa10c9b826af0e10fdf836e1bf344d9f0abb873ebc34d1f49642d3f/roman_numerals_py-3.1.0-py3-none-any.whl", hash = "sha256:9da2ad2fb670bcf24e81070ceb3be72f6c11c440d73bd579fbeca1e9f330954c", size = 7742, upload-time = "2025-02-22T07:34:52.422Z" },
]

[[package]]
name = "rpds-py"
version = "0.25.1"
source = { registry = "https://pypi.org/simple" }
sdist = { url = "https://files.pythonhosted.org/packages/8c/a6/60184b7fc00dd3ca80ac635dd5b8577d444c57e8e8742cecabfacb829921/rpds_py-0.25.1.tar.gz", hash = "sha256:8960b6dac09b62dac26e75d7e2c4a22efb835d827a7278c34f72b2b84fa160e3", size = 27304, upload-time = "2025-05-21T12:46:12.502Z" }
wheels = [
    { url = "https://files.pythonhosted.org/packages/7f/81/28ab0408391b1dc57393653b6a0cf2014cc282cc2909e4615e63e58262be/rpds_py-0.25.1-cp312-cp312-macosx_10_12_x86_64.whl", hash = "sha256:b5ffe453cde61f73fea9430223c81d29e2fbf412a6073951102146c84e19e34c", size = 364647, upload-time = "2025-05-21T12:43:28.559Z" },
    { url = "https://files.pythonhosted.org/packages/2c/9a/7797f04cad0d5e56310e1238434f71fc6939d0bc517192a18bb99a72a95f/rpds_py-0.25.1-cp312-cp312-macosx_11_0_arm64.whl", hash = "sha256:115874ae5e2fdcfc16b2aedc95b5eef4aebe91b28e7e21951eda8a5dc0d3461b", size = 350454, upload-time = "2025-05-21T12:43:30.615Z" },
    { url = "https://files.pythonhosted.org/packages/69/3c/93d2ef941b04898011e5d6eaa56a1acf46a3b4c9f4b3ad1bbcbafa0bee1f/rpds_py-0.25.1-cp312-cp312-manylinux_2_17_aarch64.manylinux2014_aarch64.whl", hash = "sha256:a714bf6e5e81b0e570d01f56e0c89c6375101b8463999ead3a93a5d2a4af91fa", size = 389665, upload-time = "2025-05-21T12:43:32.629Z" },
    { url = "https://files.pythonhosted.org/packages/c1/57/ad0e31e928751dde8903a11102559628d24173428a0f85e25e187defb2c1/rpds_py-0.25.1-cp312-cp312-manylinux_2_17_armv7l.manylinux2014_armv7l.whl", hash = "sha256:35634369325906bcd01577da4c19e3b9541a15e99f31e91a02d010816b49bfda", size = 403873, upload-time = "2025-05-21T12:43:34.576Z" },
    { url = "https://files.pythonhosted.org/packages/16/ad/c0c652fa9bba778b4f54980a02962748479dc09632e1fd34e5282cf2556c/rpds_py-0.25.1-cp312-cp312-manylinux_2_17_ppc64le.manylinux2014_ppc64le.whl", hash = "sha256:d4cb2b3ddc16710548801c6fcc0cfcdeeff9dafbc983f77265877793f2660309", size = 525866, upload-time = "2025-05-21T12:43:36.123Z" },
    { url = "https://files.pythonhosted.org/packages/2a/39/3e1839bc527e6fcf48d5fec4770070f872cdee6c6fbc9b259932f4e88a38/rpds_py-0.25.1-cp312-cp312-manylinux_2_17_s390x.manylinux2014_s390x.whl", hash = "sha256:9ceca1cf097ed77e1a51f1dbc8d174d10cb5931c188a4505ff9f3e119dfe519b", size = 416886, upload-time = "2025-05-21T12:43:38.034Z" },
    { url = "https://files.pythonhosted.org/packages/7a/95/dd6b91cd4560da41df9d7030a038298a67d24f8ca38e150562644c829c48/rpds_py-0.25.1-cp312-cp312-manylinux_2_17_x86_64.manylinux2014_x86_64.whl", hash = "sha256:2c2cd1a4b0c2b8c5e31ffff50d09f39906fe351389ba143c195566056c13a7ea", size = 390666, upload-time = "2025-05-21T12:43:40.065Z" },
    { url = "https://files.pythonhosted.org/packages/64/48/1be88a820e7494ce0a15c2d390ccb7c52212370badabf128e6a7bb4cb802/rpds_py-0.25.1-cp312-cp312-manylinux_2_5_i686.manylinux1_i686.whl", hash = "sha256:1de336a4b164c9188cb23f3703adb74a7623ab32d20090d0e9bf499a2203ad65", size = 425109, upload-time = "2025-05-21T12:43:42.263Z" },
    { url = "https://files.pythonhosted.org/packages/cf/07/3e2a17927ef6d7720b9949ec1b37d1e963b829ad0387f7af18d923d5cfa5/rpds_py-0.25.1-cp312-cp312-musllinux_1_2_aarch64.whl", hash = "sha256:9fca84a15333e925dd59ce01da0ffe2ffe0d6e5d29a9eeba2148916d1824948c", size = 567244, upload-time = "2025-05-21T12:43:43.846Z" },
    { url = "https://files.pythonhosted.org/packages/d2/e5/76cf010998deccc4f95305d827847e2eae9c568099c06b405cf96384762b/rpds_py-0.25.1-cp312-cp312-musllinux_1_2_i686.whl", hash = "sha256:88ec04afe0c59fa64e2f6ea0dd9657e04fc83e38de90f6de201954b4d4eb59bd", size = 596023, upload-time = "2025-05-21T12:43:45.932Z" },
    { url = "https://files.pythonhosted.org/packages/52/9a/df55efd84403736ba37a5a6377b70aad0fd1cb469a9109ee8a1e21299a1c/rpds_py-0.25.1-cp312-cp312-musllinux_1_2_x86_64.whl", hash = "sha256:a8bd2f19e312ce3e1d2c635618e8a8d8132892bb746a7cf74780a489f0f6cdcb", size = 561634, upload-time = "2025-05-21T12:43:48.263Z" },
    { url = "https://files.pythonhosted.org/packages/ab/aa/dc3620dd8db84454aaf9374bd318f1aa02578bba5e567f5bf6b79492aca4/rpds_py-0.25.1-cp312-cp312-win32.whl", hash = "sha256:e5e2f7280d8d0d3ef06f3ec1b4fd598d386cc6f0721e54f09109a8132182fbfe", size = 222713, upload-time = "2025-05-21T12:43:49.897Z" },
    { url = "https://files.pythonhosted.org/packages/a3/7f/7cef485269a50ed5b4e9bae145f512d2a111ca638ae70cc101f661b4defd/rpds_py-0.25.1-cp312-cp312-win_amd64.whl", hash = "sha256:db58483f71c5db67d643857404da360dce3573031586034b7d59f245144cc192", size = 235280, upload-time = "2025-05-21T12:43:51.893Z" },
    { url = "https://files.pythonhosted.org/packages/99/f2/c2d64f6564f32af913bf5f3f7ae41c7c263c5ae4c4e8f1a17af8af66cd46/rpds_py-0.25.1-cp312-cp312-win_arm64.whl", hash = "sha256:6d50841c425d16faf3206ddbba44c21aa3310a0cebc3c1cdfc3e3f4f9f6f5728", size = 225399, upload-time = "2025-05-21T12:43:53.351Z" },
    { url = "https://files.pythonhosted.org/packages/2b/da/323848a2b62abe6a0fec16ebe199dc6889c5d0a332458da8985b2980dffe/rpds_py-0.25.1-cp313-cp313-macosx_10_12_x86_64.whl", hash = "sha256:659d87430a8c8c704d52d094f5ba6fa72ef13b4d385b7e542a08fc240cb4a559", size = 364498, upload-time = "2025-05-21T12:43:54.841Z" },
    { url = "https://files.pythonhosted.org/packages/1f/b4/4d3820f731c80fd0cd823b3e95b9963fec681ae45ba35b5281a42382c67d/rpds_py-0.25.1-cp313-cp313-macosx_11_0_arm64.whl", hash = "sha256:68f6f060f0bbdfb0245267da014d3a6da9be127fe3e8cc4a68c6f833f8a23bb1", size = 350083, upload-time = "2025-05-21T12:43:56.428Z" },
    { url = "https://files.pythonhosted.org/packages/d5/b1/3a8ee1c9d480e8493619a437dec685d005f706b69253286f50f498cbdbcf/rpds_py-0.25.1-cp313-cp313-manylinux_2_17_aarch64.manylinux2014_aarch64.whl", hash = "sha256:083a9513a33e0b92cf6e7a6366036c6bb43ea595332c1ab5c8ae329e4bcc0a9c", size = 389023, upload-time = "2025-05-21T12:43:57.995Z" },
    { url = "https://files.pythonhosted.org/packages/3b/31/17293edcfc934dc62c3bf74a0cb449ecd549531f956b72287203e6880b87/rpds_py-0.25.1-cp313-cp313-manylinux_2_17_armv7l.manylinux2014_armv7l.whl", hash = "sha256:816568614ecb22b18a010c7a12559c19f6fe993526af88e95a76d5a60b8b75fb", size = 403283, upload-time = "2025-05-21T12:43:59.546Z" },
    { url = "https://files.pythonhosted.org/packages/d1/ca/e0f0bc1a75a8925024f343258c8ecbd8828f8997ea2ac71e02f67b6f5299/rpds_py-0.25.1-cp313-cp313-manylinux_2_17_ppc64le.manylinux2014_ppc64le.whl", hash = "sha256:3c6564c0947a7f52e4792983f8e6cf9bac140438ebf81f527a21d944f2fd0a40", size = 524634, upload-time = "2025-05-21T12:44:01.087Z" },
    { url = "https://files.pythonhosted.org/packages/3e/03/5d0be919037178fff33a6672ffc0afa04ea1cfcb61afd4119d1b5280ff0f/rpds_py-0.25.1-cp313-cp313-manylinux_2_17_s390x.manylinux2014_s390x.whl", hash = "sha256:5c4a128527fe415d73cf1f70a9a688d06130d5810be69f3b553bf7b45e8acf79", size = 416233, upload-time = "2025-05-21T12:44:02.604Z" },
    { url = "https://files.pythonhosted.org/packages/05/7c/8abb70f9017a231c6c961a8941403ed6557664c0913e1bf413cbdc039e75/rpds_py-0.25.1-cp313-cp313-manylinux_2_17_x86_64.manylinux2014_x86_64.whl", hash = "sha256:a49e1d7a4978ed554f095430b89ecc23f42014a50ac385eb0c4d163ce213c325", size = 390375, upload-time = "2025-05-21T12:44:04.162Z" },
    { url = "https://files.pythonhosted.org/packages/7a/ac/a87f339f0e066b9535074a9f403b9313fd3892d4a164d5d5f5875ac9f29f/rpds_py-0.25.1-cp313-cp313-manylinux_2_5_i686.manylinux1_i686.whl", hash = "sha256:d74ec9bc0e2feb81d3f16946b005748119c0f52a153f6db6a29e8cd68636f295", size = 424537, upload-time = "2025-05-21T12:44:06.175Z" },
    { url = "https://files.pythonhosted.org/packages/1f/8f/8d5c1567eaf8c8afe98a838dd24de5013ce6e8f53a01bd47fe8bb06b5533/rpds_py-0.25.1-cp313-cp313-musllinux_1_2_aarch64.whl", hash = "sha256:3af5b4cc10fa41e5bc64e5c198a1b2d2864337f8fcbb9a67e747e34002ce812b", size = 566425, upload-time = "2025-05-21T12:44:08.242Z" },
    { url = "https://files.pythonhosted.org/packages/95/33/03016a6be5663b389c8ab0bbbcca68d9e96af14faeff0a04affcb587e776/rpds_py-0.25.1-cp313-cp313-musllinux_1_2_i686.whl", hash = "sha256:79dc317a5f1c51fd9c6a0c4f48209c6b8526d0524a6904fc1076476e79b00f98", size = 595197, upload-time = "2025-05-21T12:44:10.449Z" },
    { url = "https://files.pythonhosted.org/packages/33/8d/da9f4d3e208c82fda311bff0cf0a19579afceb77cf456e46c559a1c075ba/rpds_py-0.25.1-cp313-cp313-musllinux_1_2_x86_64.whl", hash = "sha256:1521031351865e0181bc585147624d66b3b00a84109b57fcb7a779c3ec3772cd", size = 561244, upload-time = "2025-05-21T12:44:12.387Z" },
    { url = "https://files.pythonhosted.org/packages/e2/b3/39d5dcf7c5f742ecd6dbc88f6f84ae54184b92f5f387a4053be2107b17f1/rpds_py-0.25.1-cp313-cp313-win32.whl", hash = "sha256:5d473be2b13600b93a5675d78f59e63b51b1ba2d0476893415dfbb5477e65b31", size = 222254, upload-time = "2025-05-21T12:44:14.261Z" },
    { url = "https://files.pythonhosted.org/packages/5f/19/2d6772c8eeb8302c5f834e6d0dfd83935a884e7c5ce16340c7eaf89ce925/rpds_py-0.25.1-cp313-cp313-win_amd64.whl", hash = "sha256:a7b74e92a3b212390bdce1d93da9f6488c3878c1d434c5e751cbc202c5e09500", size = 234741, upload-time = "2025-05-21T12:44:16.236Z" },
    { url = "https://files.pythonhosted.org/packages/5b/5a/145ada26cfaf86018d0eb304fe55eafdd4f0b6b84530246bb4a7c4fb5c4b/rpds_py-0.25.1-cp313-cp313-win_arm64.whl", hash = "sha256:dd326a81afe332ede08eb39ab75b301d5676802cdffd3a8f287a5f0b694dc3f5", size = 224830, upload-time = "2025-05-21T12:44:17.749Z" },
    { url = "https://files.pythonhosted.org/packages/4b/ca/d435844829c384fd2c22754ff65889c5c556a675d2ed9eb0e148435c6690/rpds_py-0.25.1-cp313-cp313t-macosx_10_12_x86_64.whl", hash = "sha256:a58d1ed49a94d4183483a3ce0af22f20318d4a1434acee255d683ad90bf78129", size = 359668, upload-time = "2025-05-21T12:44:19.322Z" },
    { url = "https://files.pythonhosted.org/packages/1f/01/b056f21db3a09f89410d493d2f6614d87bb162499f98b649d1dbd2a81988/rpds_py-0.25.1-cp313-cp313t-macosx_11_0_arm64.whl", hash = "sha256:f251bf23deb8332823aef1da169d5d89fa84c89f67bdfb566c49dea1fccfd50d", size = 345649, upload-time = "2025-05-21T12:44:20.962Z" },
    { url = "https://files.pythonhosted.org/packages/e0/0f/e0d00dc991e3d40e03ca36383b44995126c36b3eafa0ccbbd19664709c88/rpds_py-0.25.1-cp313-cp313t-manylinux_2_17_aarch64.manylinux2014_aarch64.whl", hash = "sha256:8dbd586bfa270c1103ece2109314dd423df1fa3d9719928b5d09e4840cec0d72", size = 384776, upload-time = "2025-05-21T12:44:22.516Z" },
    { url = "https://files.pythonhosted.org/packages/9f/a2/59374837f105f2ca79bde3c3cd1065b2f8c01678900924949f6392eab66d/rpds_py-0.25.1-cp313-cp313t-manylinux_2_17_armv7l.manylinux2014_armv7l.whl", hash = "sha256:6d273f136e912aa101a9274c3145dcbddbe4bac560e77e6d5b3c9f6e0ed06d34", size = 395131, upload-time = "2025-05-21T12:44:24.147Z" },
    { url = "https://files.pythonhosted.org/packages/9c/dc/48e8d84887627a0fe0bac53f0b4631e90976fd5d35fff8be66b8e4f3916b/rpds_py-0.25.1-cp313-cp313t-manylinux_2_17_ppc64le.manylinux2014_ppc64le.whl", hash = "sha256:666fa7b1bd0a3810a7f18f6d3a25ccd8866291fbbc3c9b912b917a6715874bb9", size = 520942, upload-time = "2025-05-21T12:44:25.915Z" },
    { url = "https://files.pythonhosted.org/packages/7c/f5/ee056966aeae401913d37befeeab57a4a43a4f00099e0a20297f17b8f00c/rpds_py-0.25.1-cp313-cp313t-manylinux_2_17_s390x.manylinux2014_s390x.whl", hash = "sha256:921954d7fbf3fccc7de8f717799304b14b6d9a45bbeec5a8d7408ccbf531faf5", size = 411330, upload-time = "2025-05-21T12:44:27.638Z" },
    { url = "https://files.pythonhosted.org/packages/ab/74/b2cffb46a097cefe5d17f94ede7a174184b9d158a0aeb195f39f2c0361e8/rpds_py-0.25.1-cp313-cp313t-manylinux_2_17_x86_64.manylinux2014_x86_64.whl", hash = "sha256:f3d86373ff19ca0441ebeb696ef64cb58b8b5cbacffcda5a0ec2f3911732a194", size = 387339, upload-time = "2025-05-21T12:44:29.292Z" },
    { url = "https://files.pythonhosted.org/packages/7f/9a/0ff0b375dcb5161c2b7054e7d0b7575f1680127505945f5cabaac890bc07/rpds_py-0.25.1-cp313-cp313t-manylinux_2_5_i686.manylinux1_i686.whl", hash = "sha256:c8980cde3bb8575e7c956a530f2c217c1d6aac453474bf3ea0f9c89868b531b6", size = 418077, upload-time = "2025-05-21T12:44:30.877Z" },
    { url = "https://files.pythonhosted.org/packages/0d/a1/fda629bf20d6b698ae84c7c840cfb0e9e4200f664fc96e1f456f00e4ad6e/rpds_py-0.25.1-cp313-cp313t-musllinux_1_2_aarch64.whl", hash = "sha256:8eb8c84ecea987a2523e057c0d950bcb3f789696c0499290b8d7b3107a719d78", size = 562441, upload-time = "2025-05-21T12:44:32.541Z" },
    { url = "https://files.pythonhosted.org/packages/20/15/ce4b5257f654132f326f4acd87268e1006cc071e2c59794c5bdf4bebbb51/rpds_py-0.25.1-cp313-cp313t-musllinux_1_2_i686.whl", hash = "sha256:e43a005671a9ed5a650f3bc39e4dbccd6d4326b24fb5ea8be5f3a43a6f576c72", size = 590750, upload-time = "2025-05-21T12:44:34.557Z" },
    { url = "https://files.pythonhosted.org/packages/fb/ab/e04bf58a8d375aeedb5268edcc835c6a660ebf79d4384d8e0889439448b0/rpds_py-0.25.1-cp313-cp313t-musllinux_1_2_x86_64.whl", hash = "sha256:58f77c60956501a4a627749a6dcb78dac522f249dd96b5c9f1c6af29bfacfb66", size = 558891, upload-time = "2025-05-21T12:44:37.358Z" },
    { url = "https://files.pythonhosted.org/packages/90/82/cb8c6028a6ef6cd2b7991e2e4ced01c854b6236ecf51e81b64b569c43d73/rpds_py-0.25.1-cp313-cp313t-win32.whl", hash = "sha256:2cb9e5b5e26fc02c8a4345048cd9998c2aca7c2712bd1b36da0c72ee969a3523", size = 218718, upload-time = "2025-05-21T12:44:38.969Z" },
    { url = "https://files.pythonhosted.org/packages/b6/97/5a4b59697111c89477d20ba8a44df9ca16b41e737fa569d5ae8bff99e650/rpds_py-0.25.1-cp313-cp313t-win_amd64.whl", hash = "sha256:401ca1c4a20cc0510d3435d89c069fe0a9ae2ee6495135ac46bdd49ec0495763", size = 232218, upload-time = "2025-05-21T12:44:40.512Z" },
]

[[package]]
name = "ruff"
version = "0.11.8"
source = { registry = "https://pypi.org/simple" }
sdist = { url = "https://files.pythonhosted.org/packages/52/f6/adcf73711f31c9f5393862b4281c875a462d9f639f4ccdf69dc368311c20/ruff-0.11.8.tar.gz", hash = "sha256:6d742d10626f9004b781f4558154bb226620a7242080e11caeffab1a40e99df8", size = 4086399, upload-time = "2025-05-01T14:53:24.459Z" }
wheels = [
    { url = "https://files.pythonhosted.org/packages/9f/60/c6aa9062fa518a9f86cb0b85248245cddcd892a125ca00441df77d79ef88/ruff-0.11.8-py3-none-linux_armv6l.whl", hash = "sha256:896a37516c594805e34020c4a7546c8f8a234b679a7716a3f08197f38913e1a3", size = 10272473, upload-time = "2025-05-01T14:52:37.252Z" },
    { url = "https://files.pythonhosted.org/packages/a0/e4/0325e50d106dc87c00695f7bcd5044c6d252ed5120ebf423773e00270f50/ruff-0.11.8-py3-none-macosx_10_12_x86_64.whl", hash = "sha256:ab86d22d3d721a40dd3ecbb5e86ab03b2e053bc93c700dc68d1c3346b36ce835", size = 11040862, upload-time = "2025-05-01T14:52:41.022Z" },
    { url = "https://files.pythonhosted.org/packages/e6/27/b87ea1a7be37fef0adbc7fd987abbf90b6607d96aa3fc67e2c5b858e1e53/ruff-0.11.8-py3-none-macosx_11_0_arm64.whl", hash = "sha256:258f3585057508d317610e8a412788cf726efeefa2fec4dba4001d9e6f90d46c", size = 10385273, upload-time = "2025-05-01T14:52:43.551Z" },
    { url = "https://files.pythonhosted.org/packages/d3/f7/3346161570d789045ed47a86110183f6ac3af0e94e7fd682772d89f7f1a1/ruff-0.11.8-py3-none-manylinux_2_17_aarch64.manylinux2014_aarch64.whl", hash = "sha256:727d01702f7c30baed3fc3a34901a640001a2828c793525043c29f7614994a8c", size = 10578330, upload-time = "2025-05-01T14:52:45.48Z" },
    { url = "https://files.pythonhosted.org/packages/c6/c3/327fb950b4763c7b3784f91d3038ef10c13b2d42322d4ade5ce13a2f9edb/ruff-0.11.8-py3-none-manylinux_2_17_armv7l.manylinux2014_armv7l.whl", hash = "sha256:3dca977cc4fc8f66e89900fa415ffe4dbc2e969da9d7a54bfca81a128c5ac219", size = 10122223, upload-time = "2025-05-01T14:52:47.675Z" },
    { url = "https://files.pythonhosted.org/packages/de/c7/ba686bce9adfeb6c61cb1bbadc17d58110fe1d602f199d79d4c880170f19/ruff-0.11.8-py3-none-manylinux_2_17_i686.manylinux2014_i686.whl", hash = "sha256:c657fa987d60b104d2be8b052d66da0a2a88f9bd1d66b2254333e84ea2720c7f", size = 11697353, upload-time = "2025-05-01T14:52:50.264Z" },
    { url = "https://files.pythonhosted.org/packages/53/8e/a4fb4a1ddde3c59e73996bb3ac51844ff93384d533629434b1def7a336b0/ruff-0.11.8-py3-none-manylinux_2_17_ppc64.manylinux2014_ppc64.whl", hash = "sha256:f2e74b021d0de5eceb8bd32919f6ff8a9b40ee62ed97becd44993ae5b9949474", size = 12375936, upload-time = "2025-05-01T14:52:52.394Z" },
    { url = "https://files.pythonhosted.org/packages/ad/a1/9529cb1e2936e2479a51aeb011307e7229225df9ac64ae064d91ead54571/ruff-0.11.8-py3-none-manylinux_2_17_ppc64le.manylinux2014_ppc64le.whl", hash = "sha256:f9b5ef39820abc0f2c62111f7045009e46b275f5b99d5e59dda113c39b7f4f38", size = 11850083, upload-time = "2025-05-01T14:52:55.424Z" },
    { url = "https://files.pythonhosted.org/packages/3e/94/8f7eac4c612673ae15a4ad2bc0ee62e03c68a2d4f458daae3de0e47c67ba/ruff-0.11.8-py3-none-manylinux_2_17_s390x.manylinux2014_s390x.whl", hash = "sha256:c1dba3135ca503727aa4648152c0fa67c3b1385d3dc81c75cd8a229c4b2a1458", size = 14005834, upload-time = "2025-05-01T14:52:58.056Z" },
    { url = "https://files.pythonhosted.org/packages/1e/7c/6f63b46b2be870cbf3f54c9c4154d13fac4b8827f22fa05ac835c10835b2/ruff-0.11.8-py3-none-manylinux_2_17_x86_64.manylinux2014_x86_64.whl", hash = "sha256:7f024d32e62faad0f76b2d6afd141b8c171515e4fb91ce9fd6464335c81244e5", size = 11503713, upload-time = "2025-05-01T14:53:01.244Z" },
    { url = "https://files.pythonhosted.org/packages/3a/91/57de411b544b5fe072779678986a021d87c3ee5b89551f2ca41200c5d643/ruff-0.11.8-py3-none-musllinux_1_2_aarch64.whl", hash = "sha256:d365618d3ad747432e1ae50d61775b78c055fee5936d77fb4d92c6f559741948", size = 10457182, upload-time = "2025-05-01T14:53:03.726Z" },
    { url = "https://files.pythonhosted.org/packages/01/49/cfe73e0ce5ecdd3e6f1137bf1f1be03dcc819d1bfe5cff33deb40c5926db/ruff-0.11.8-py3-none-musllinux_1_2_armv7l.whl", hash = "sha256:4d9aaa91035bdf612c8ee7266153bcf16005c7c7e2f5878406911c92a31633cb", size = 10101027, upload-time = "2025-05-01T14:53:06.555Z" },
    { url = "https://files.pythonhosted.org/packages/56/21/a5cfe47c62b3531675795f38a0ef1c52ff8de62eaddf370d46634391a3fb/ruff-0.11.8-py3-none-musllinux_1_2_i686.whl", hash = "sha256:0eba551324733efc76116d9f3a0d52946bc2751f0cd30661564117d6fd60897c", size = 11111298, upload-time = "2025-05-01T14:53:08.825Z" },
    { url = "https://files.pythonhosted.org/packages/36/98/f76225f87e88f7cb669ae92c062b11c0a1e91f32705f829bd426f8e48b7b/ruff-0.11.8-py3-none-musllinux_1_2_x86_64.whl", hash = "sha256:161eb4cff5cfefdb6c9b8b3671d09f7def2f960cee33481dd898caf2bcd02304", size = 11566884, upload-time = "2025-05-01T14:53:11.626Z" },
    { url = "https://files.pythonhosted.org/packages/de/7e/fff70b02e57852fda17bd43f99dda37b9bcf3e1af3d97c5834ff48d04715/ruff-0.11.8-py3-none-win32.whl", hash = "sha256:5b18caa297a786465cc511d7f8be19226acf9c0a1127e06e736cd4e1878c3ea2", size = 10451102, upload-time = "2025-05-01T14:53:14.303Z" },
    { url = "https://files.pythonhosted.org/packages/7b/a9/eaa571eb70648c9bde3120a1d5892597de57766e376b831b06e7c1e43945/ruff-0.11.8-py3-none-win_amd64.whl", hash = "sha256:6e70d11043bef637c5617297bdedec9632af15d53ac1e1ba29c448da9341b0c4", size = 11597410, upload-time = "2025-05-01T14:53:16.571Z" },
    { url = "https://files.pythonhosted.org/packages/cd/be/f6b790d6ae98f1f32c645f8540d5c96248b72343b0a56fab3a07f2941897/ruff-0.11.8-py3-none-win_arm64.whl", hash = "sha256:304432e4c4a792e3da85b7699feb3426a0908ab98bf29df22a31b0cdd098fac2", size = 10713129, upload-time = "2025-05-01T14:53:22.27Z" },
]

[[package]]
name = "scipy"
version = "1.16.0"
source = { registry = "https://pypi.org/simple" }
dependencies = [
    { name = "numpy" },
]
sdist = { url = "https://files.pythonhosted.org/packages/81/18/b06a83f0c5ee8cddbde5e3f3d0bb9b702abfa5136ef6d4620ff67df7eee5/scipy-1.16.0.tar.gz", hash = "sha256:b5ef54021e832869c8cfb03bc3bf20366cbcd426e02a58e8a58d7584dfbb8f62", size = 30581216, upload-time = "2025-06-22T16:27:55.782Z" }
wheels = [
    { url = "https://files.pythonhosted.org/packages/01/c0/c943bc8d2bbd28123ad0f4f1eef62525fa1723e84d136b32965dcb6bad3a/scipy-1.16.0-cp312-cp312-macosx_10_14_x86_64.whl", hash = "sha256:7eb6bd33cef4afb9fa5f1fb25df8feeb1e52d94f21a44f1d17805b41b1da3180", size = 36459071, upload-time = "2025-06-22T16:19:06.605Z" },
    { url = "https://files.pythonhosted.org/packages/99/0d/270e2e9f1a4db6ffbf84c9a0b648499842046e4e0d9b2275d150711b3aba/scipy-1.16.0-cp312-cp312-macosx_12_0_arm64.whl", hash = "sha256:1dbc8fdba23e4d80394ddfab7a56808e3e6489176d559c6c71935b11a2d59db1", size = 28490500, upload-time = "2025-06-22T16:19:11.775Z" },
    { url = "https://files.pythonhosted.org/packages/1c/22/01d7ddb07cff937d4326198ec8d10831367a708c3da72dfd9b7ceaf13028/scipy-1.16.0-cp312-cp312-macosx_14_0_arm64.whl", hash = "sha256:7dcf42c380e1e3737b343dec21095c9a9ad3f9cbe06f9c05830b44b1786c9e90", size = 20762345, upload-time = "2025-06-22T16:19:15.813Z" },
    { url = "https://files.pythonhosted.org/packages/34/7f/87fd69856569ccdd2a5873fe5d7b5bbf2ad9289d7311d6a3605ebde3a94b/scipy-1.16.0-cp312-cp312-macosx_14_0_x86_64.whl", hash = "sha256:26ec28675f4a9d41587266084c626b02899db373717d9312fa96ab17ca1ae94d", size = 23418563, upload-time = "2025-06-22T16:19:20.746Z" },
    { url = "https://files.pythonhosted.org/packages/f6/f1/e4f4324fef7f54160ab749efbab6a4bf43678a9eb2e9817ed71a0a2fd8de/scipy-1.16.0-cp312-cp312-manylinux2014_aarch64.manylinux_2_17_aarch64.whl", hash = "sha256:952358b7e58bd3197cfbd2f2f2ba829f258404bdf5db59514b515a8fe7a36c52", size = 33203951, upload-time = "2025-06-22T16:19:25.813Z" },
    { url = "https://files.pythonhosted.org/packages/6d/f0/b6ac354a956384fd8abee2debbb624648125b298f2c4a7b4f0d6248048a5/scipy-1.16.0-cp312-cp312-manylinux2014_x86_64.manylinux_2_17_x86_64.whl", hash = "sha256:03931b4e870c6fef5b5c0970d52c9f6ddd8c8d3e934a98f09308377eba6f3824", size = 35070225, upload-time = "2025-06-22T16:19:31.416Z" },
    { url = "https://files.pythonhosted.org/packages/e5/73/5cbe4a3fd4bc3e2d67ffad02c88b83edc88f381b73ab982f48f3df1a7790/scipy-1.16.0-cp312-cp312-musllinux_1_2_aarch64.whl", hash = "sha256:512c4f4f85912767c351a0306824ccca6fd91307a9f4318efe8fdbd9d30562ef", size = 35389070, upload-time = "2025-06-22T16:19:37.387Z" },
    { url = "https://files.pythonhosted.org/packages/86/e8/a60da80ab9ed68b31ea5a9c6dfd3c2f199347429f229bf7f939a90d96383/scipy-1.16.0-cp312-cp312-musllinux_1_2_x86_64.whl", hash = "sha256:e69f798847e9add03d512eaf5081a9a5c9a98757d12e52e6186ed9681247a1ac", size = 37825287, upload-time = "2025-06-22T16:19:43.375Z" },
    { url = "https://files.pythonhosted.org/packages/ea/b5/29fece1a74c6a94247f8a6fb93f5b28b533338e9c34fdcc9cfe7a939a767/scipy-1.16.0-cp312-cp312-win_amd64.whl", hash = "sha256:adf9b1999323ba335adc5d1dc7add4781cb5a4b0ef1e98b79768c05c796c4e49", size = 38431929, upload-time = "2025-06-22T16:19:49.385Z" },
    { url = "https://files.pythonhosted.org/packages/46/95/0746417bc24be0c2a7b7563946d61f670a3b491b76adede420e9d173841f/scipy-1.16.0-cp313-cp313-macosx_10_14_x86_64.whl", hash = "sha256:e9f414cbe9ca289a73e0cc92e33a6a791469b6619c240aa32ee18abdce8ab451", size = 36418162, upload-time = "2025-06-22T16:19:56.3Z" },
    { url = "https://files.pythonhosted.org/packages/19/5a/914355a74481b8e4bbccf67259bbde171348a3f160b67b4945fbc5f5c1e5/scipy-1.16.0-cp313-cp313-macosx_12_0_arm64.whl", hash = "sha256:bbba55fb97ba3cdef9b1ee973f06b09d518c0c7c66a009c729c7d1592be1935e", size = 28465985, upload-time = "2025-06-22T16:20:01.238Z" },
    { url = "https://files.pythonhosted.org/packages/58/46/63477fc1246063855969cbefdcee8c648ba4b17f67370bd542ba56368d0b/scipy-1.16.0-cp313-cp313-macosx_14_0_arm64.whl", hash = "sha256:58e0d4354eacb6004e7aa1cd350e5514bd0270acaa8d5b36c0627bb3bb486974", size = 20737961, upload-time = "2025-06-22T16:20:05.913Z" },
    { url = "https://files.pythonhosted.org/packages/93/86/0fbb5588b73555e40f9d3d6dde24ee6fac7d8e301a27f6f0cab9d8f66ff2/scipy-1.16.0-cp313-cp313-macosx_14_0_x86_64.whl", hash = "sha256:75b2094ec975c80efc273567436e16bb794660509c12c6a31eb5c195cbf4b6dc", size = 23377941, upload-time = "2025-06-22T16:20:10.668Z" },
    { url = "https://files.pythonhosted.org/packages/ca/80/a561f2bf4c2da89fa631b3cbf31d120e21ea95db71fd9ec00cb0247c7a93/scipy-1.16.0-cp313-cp313-manylinux2014_aarch64.manylinux_2_17_aarch64.whl", hash = "sha256:6b65d232157a380fdd11a560e7e21cde34fdb69d65c09cb87f6cc024ee376351", size = 33196703, upload-time = "2025-06-22T16:20:16.097Z" },
    { url = "https://files.pythonhosted.org/packages/11/6b/3443abcd0707d52e48eb315e33cc669a95e29fc102229919646f5a501171/scipy-1.16.0-cp313-cp313-manylinux2014_x86_64.manylinux_2_17_x86_64.whl", hash = "sha256:1d8747f7736accd39289943f7fe53a8333be7f15a82eea08e4afe47d79568c32", size = 35083410, upload-time = "2025-06-22T16:20:21.734Z" },
    { url = "https://files.pythonhosted.org/packages/20/ab/eb0fc00e1e48961f1bd69b7ad7e7266896fe5bad4ead91b5fc6b3561bba4/scipy-1.16.0-cp313-cp313-musllinux_1_2_aarch64.whl", hash = "sha256:eb9f147a1b8529bb7fec2a85cf4cf42bdfadf9e83535c309a11fdae598c88e8b", size = 35387829, upload-time = "2025-06-22T16:20:27.548Z" },
    { url = "https://files.pythonhosted.org/packages/57/9e/d6fc64e41fad5d481c029ee5a49eefc17f0b8071d636a02ceee44d4a0de2/scipy-1.16.0-cp313-cp313-musllinux_1_2_x86_64.whl", hash = "sha256:d2b83c37edbfa837a8923d19c749c1935ad3d41cf196006a24ed44dba2ec4358", size = 37841356, upload-time = "2025-06-22T16:20:35.112Z" },
    { url = "https://files.pythonhosted.org/packages/7c/a7/4c94bbe91f12126b8bf6709b2471900577b7373a4fd1f431f28ba6f81115/scipy-1.16.0-cp313-cp313-win_amd64.whl", hash = "sha256:79a3c13d43c95aa80b87328a46031cf52508cf5f4df2767602c984ed1d3c6bbe", size = 38403710, upload-time = "2025-06-22T16:21:54.473Z" },
    { url = "https://files.pythonhosted.org/packages/47/20/965da8497f6226e8fa90ad3447b82ed0e28d942532e92dd8b91b43f100d4/scipy-1.16.0-cp313-cp313t-macosx_10_14_x86_64.whl", hash = "sha256:f91b87e1689f0370690e8470916fe1b2308e5b2061317ff76977c8f836452a47", size = 36813833, upload-time = "2025-06-22T16:20:43.925Z" },
    { url = "https://files.pythonhosted.org/packages/28/f4/197580c3dac2d234e948806e164601c2df6f0078ed9f5ad4a62685b7c331/scipy-1.16.0-cp313-cp313t-macosx_12_0_arm64.whl", hash = "sha256:88a6ca658fb94640079e7a50b2ad3b67e33ef0f40e70bdb7dc22017dae73ac08", size = 28974431, upload-time = "2025-06-22T16:20:51.302Z" },
    { url = "https://files.pythonhosted.org/packages/8a/fc/e18b8550048d9224426e76906694c60028dbdb65d28b1372b5503914b89d/scipy-1.16.0-cp313-cp313t-macosx_14_0_arm64.whl", hash = "sha256:ae902626972f1bd7e4e86f58fd72322d7f4ec7b0cfc17b15d4b7006efc385176", size = 21246454, upload-time = "2025-06-22T16:20:57.276Z" },
    { url = "https://files.pythonhosted.org/packages/8c/48/07b97d167e0d6a324bfd7484cd0c209cc27338b67e5deadae578cf48e809/scipy-1.16.0-cp313-cp313t-macosx_14_0_x86_64.whl", hash = "sha256:8cb824c1fc75ef29893bc32b3ddd7b11cf9ab13c1127fe26413a05953b8c32ed", size = 23772979, upload-time = "2025-06-22T16:21:03.363Z" },
    { url = "https://files.pythonhosted.org/packages/4c/4f/9efbd3f70baf9582edf271db3002b7882c875ddd37dc97f0f675ad68679f/scipy-1.16.0-cp313-cp313t-manylinux2014_aarch64.manylinux_2_17_aarch64.whl", hash = "sha256:de2db7250ff6514366a9709c2cba35cb6d08498e961cba20d7cff98a7ee88938", size = 33341972, upload-time = "2025-06-22T16:21:11.14Z" },
    { url = "https://files.pythonhosted.org/packages/3f/dc/9e496a3c5dbe24e76ee24525155ab7f659c20180bab058ef2c5fa7d9119c/scipy-1.16.0-cp313-cp313t-manylinux2014_x86_64.manylinux_2_17_x86_64.whl", hash = "sha256:e85800274edf4db8dd2e4e93034f92d1b05c9421220e7ded9988b16976f849c1", size = 35185476, upload-time = "2025-06-22T16:21:19.156Z" },
    { url = "https://files.pythonhosted.org/packages/ce/b3/21001cff985a122ba434c33f2c9d7d1dc3b669827e94f4fc4e1fe8b9dfd8/scipy-1.16.0-cp313-cp313t-musllinux_1_2_aarch64.whl", hash = "sha256:4f720300a3024c237ace1cb11f9a84c38beb19616ba7c4cdcd771047a10a1706", size = 35570990, upload-time = "2025-06-22T16:21:27.797Z" },
    { url = "https://files.pythonhosted.org/packages/e5/d3/7ba42647d6709251cdf97043d0c107e0317e152fa2f76873b656b509ff55/scipy-1.16.0-cp313-cp313t-musllinux_1_2_x86_64.whl", hash = "sha256:aad603e9339ddb676409b104c48a027e9916ce0d2838830691f39552b38a352e", size = 37950262, upload-time = "2025-06-22T16:21:36.976Z" },
    { url = "https://files.pythonhosted.org/packages/eb/c4/231cac7a8385394ebbbb4f1ca662203e9d8c332825ab4f36ffc3ead09a42/scipy-1.16.0-cp313-cp313t-win_amd64.whl", hash = "sha256:f56296fefca67ba605fd74d12f7bd23636267731a72cb3947963e76b8c0a25db", size = 38515076, upload-time = "2025-06-22T16:21:45.694Z" },
]

[[package]]
name = "setuptools"
version = "80.9.0"
source = { registry = "https://pypi.org/simple" }
sdist = { url = "https://files.pythonhosted.org/packages/18/5d/3bf57dcd21979b887f014ea83c24ae194cfcd12b9e0fda66b957c69d1fca/setuptools-80.9.0.tar.gz", hash = "sha256:f36b47402ecde768dbfafc46e8e4207b4360c654f1f3bb84475f0a28628fb19c", size = 1319958, upload-time = "2025-05-27T00:56:51.443Z" }
wheels = [
    { url = "https://files.pythonhosted.org/packages/a3/dc/17031897dae0efacfea57dfd3a82fdd2a2aeb58e0ff71b77b87e44edc772/setuptools-80.9.0-py3-none-any.whl", hash = "sha256:062d34222ad13e0cc312a4c02d73f059e86a4acbfbdea8f8f76b28c99f306922", size = 1201486, upload-time = "2025-05-27T00:56:49.664Z" },
]

[[package]]
name = "shapely"
version = "2.1.1"
source = { registry = "https://pypi.org/simple" }
dependencies = [
    { name = "numpy" },
]
sdist = { url = "https://files.pythonhosted.org/packages/ca/3c/2da625233f4e605155926566c0e7ea8dda361877f48e8b1655e53456f252/shapely-2.1.1.tar.gz", hash = "sha256:500621967f2ffe9642454808009044c21e5b35db89ce69f8a2042c2ffd0e2772", size = 315422, upload-time = "2025-05-19T11:04:41.265Z" }
wheels = [
    { url = "https://files.pythonhosted.org/packages/fb/64/9544dc07dfe80a2d489060791300827c941c451e2910f7364b19607ea352/shapely-2.1.1-cp312-cp312-macosx_10_13_x86_64.whl", hash = "sha256:2827365b58bf98efb60affc94a8e01c56dd1995a80aabe4b701465d86dcbba43", size = 1833021, upload-time = "2025-05-19T11:04:08.022Z" },
    { url = "https://files.pythonhosted.org/packages/07/aa/fb5f545e72e89b6a0f04a0effda144f5be956c9c312c7d4e00dfddbddbcf/shapely-2.1.1-cp312-cp312-macosx_11_0_arm64.whl", hash = "sha256:a9c551f7fa7f1e917af2347fe983f21f212863f1d04f08eece01e9c275903fad", size = 1643018, upload-time = "2025-05-19T11:04:09.343Z" },
    { url = "https://files.pythonhosted.org/packages/03/46/61e03edba81de729f09d880ce7ae5c1af873a0814206bbfb4402ab5c3388/shapely-2.1.1-cp312-cp312-manylinux_2_17_aarch64.manylinux2014_aarch64.whl", hash = "sha256:78dec4d4fbe7b1db8dc36de3031767e7ece5911fb7782bc9e95c5cdec58fb1e9", size = 2986417, upload-time = "2025-05-19T11:04:10.56Z" },
    { url = "https://files.pythonhosted.org/packages/1f/1e/83ec268ab8254a446b4178b45616ab5822d7b9d2b7eb6e27cf0b82f45601/shapely-2.1.1-cp312-cp312-manylinux_2_17_x86_64.manylinux2014_x86_64.whl", hash = "sha256:872d3c0a7b8b37da0e23d80496ec5973c4692920b90de9f502b5beb994bbaaef", size = 3098224, upload-time = "2025-05-19T11:04:11.903Z" },
    { url = "https://files.pythonhosted.org/packages/f1/44/0c21e7717c243e067c9ef8fa9126de24239f8345a5bba9280f7bb9935959/shapely-2.1.1-cp312-cp312-musllinux_1_2_aarch64.whl", hash = "sha256:2e2b9125ebfbc28ecf5353511de62f75a8515ae9470521c9a693e4bb9fbe0cf1", size = 3925982, upload-time = "2025-05-19T11:04:13.224Z" },
    { url = "https://files.pythonhosted.org/packages/15/50/d3b4e15fefc103a0eb13d83bad5f65cd6e07a5d8b2ae920e767932a247d1/shapely-2.1.1-cp312-cp312-musllinux_1_2_x86_64.whl", hash = "sha256:4b96cea171b3d7f6786976a0520f178c42792897653ecca0c5422fb1e6946e6d", size = 4089122, upload-time = "2025-05-19T11:04:14.477Z" },
    { url = "https://files.pythonhosted.org/packages/bd/05/9a68f27fc6110baeedeeebc14fd86e73fa38738c5b741302408fb6355577/shapely-2.1.1-cp312-cp312-win32.whl", hash = "sha256:39dca52201e02996df02e447f729da97cfb6ff41a03cb50f5547f19d02905af8", size = 1522437, upload-time = "2025-05-19T11:04:16.203Z" },
    { url = "https://files.pythonhosted.org/packages/bc/e9/a4560e12b9338842a1f82c9016d2543eaa084fce30a1ca11991143086b57/shapely-2.1.1-cp312-cp312-win_amd64.whl", hash = "sha256:13d643256f81d55a50013eff6321142781cf777eb6a9e207c2c9e6315ba6044a", size = 1703479, upload-time = "2025-05-19T11:04:18.497Z" },
    { url = "https://files.pythonhosted.org/packages/71/8e/2bc836437f4b84d62efc1faddce0d4e023a5d990bbddd3c78b2004ebc246/shapely-2.1.1-cp313-cp313-macosx_10_13_x86_64.whl", hash = "sha256:3004a644d9e89e26c20286d5fdc10f41b1744c48ce910bd1867fdff963fe6c48", size = 1832107, upload-time = "2025-05-19T11:04:19.736Z" },
    { url = "https://files.pythonhosted.org/packages/12/a2/12c7cae5b62d5d851c2db836eadd0986f63918a91976495861f7c492f4a9/shapely-2.1.1-cp313-cp313-macosx_11_0_arm64.whl", hash = "sha256:1415146fa12d80a47d13cfad5310b3c8b9c2aa8c14a0c845c9d3d75e77cb54f6", size = 1642355, upload-time = "2025-05-19T11:04:21.035Z" },
    { url = "https://files.pythonhosted.org/packages/5b/7e/6d28b43d53fea56de69c744e34c2b999ed4042f7a811dc1bceb876071c95/shapely-2.1.1-cp313-cp313-manylinux_2_17_aarch64.manylinux2014_aarch64.whl", hash = "sha256:21fcab88b7520820ec16d09d6bea68652ca13993c84dffc6129dc3607c95594c", size = 2968871, upload-time = "2025-05-19T11:04:22.167Z" },
    { url = "https://files.pythonhosted.org/packages/dd/87/1017c31e52370b2b79e4d29e07cbb590ab9e5e58cf7e2bdfe363765d6251/shapely-2.1.1-cp313-cp313-manylinux_2_17_x86_64.manylinux2014_x86_64.whl", hash = "sha256:e5ce6a5cc52c974b291237a96c08c5592e50f066871704fb5b12be2639d9026a", size = 3080830, upload-time = "2025-05-19T11:04:23.997Z" },
    { url = "https://files.pythonhosted.org/packages/1d/fe/f4a03d81abd96a6ce31c49cd8aaba970eaaa98e191bd1e4d43041e57ae5a/shapely-2.1.1-cp313-cp313-musllinux_1_2_aarch64.whl", hash = "sha256:04e4c12a45a1d70aeb266618d8cf81a2de9c4df511b63e105b90bfdfb52146de", size = 3908961, upload-time = "2025-05-19T11:04:25.702Z" },
    { url = "https://files.pythonhosted.org/packages/ef/59/7605289a95a6844056a2017ab36d9b0cb9d6a3c3b5317c1f968c193031c9/shapely-2.1.1-cp313-cp313-musllinux_1_2_x86_64.whl", hash = "sha256:6ca74d851ca5264aae16c2b47e96735579686cb69fa93c4078070a0ec845b8d8", size = 4079623, upload-time = "2025-05-19T11:04:27.171Z" },
    { url = "https://files.pythonhosted.org/packages/bc/4d/9fea036eff2ef4059d30247128b2d67aaa5f0b25e9fc27e1d15cc1b84704/shapely-2.1.1-cp313-cp313-win32.whl", hash = "sha256:fd9130501bf42ffb7e0695b9ea17a27ae8ce68d50b56b6941c7f9b3d3453bc52", size = 1521916, upload-time = "2025-05-19T11:04:28.405Z" },
    { url = "https://files.pythonhosted.org/packages/12/d9/6d13b8957a17c95794f0c4dfb65ecd0957e6c7131a56ce18d135c1107a52/shapely-2.1.1-cp313-cp313-win_amd64.whl", hash = "sha256:ab8d878687b438a2f4c138ed1a80941c6ab0029e0f4c785ecfe114413b498a97", size = 1702746, upload-time = "2025-05-19T11:04:29.643Z" },
    { url = "https://files.pythonhosted.org/packages/60/36/b1452e3e7f35f5f6454d96f3be6e2bb87082720ff6c9437ecc215fa79be0/shapely-2.1.1-cp313-cp313t-macosx_10_13_x86_64.whl", hash = "sha256:0c062384316a47f776305ed2fa22182717508ffdeb4a56d0ff4087a77b2a0f6d", size = 1833482, upload-time = "2025-05-19T11:04:30.852Z" },
    { url = "https://files.pythonhosted.org/packages/ce/ca/8e6f59be0718893eb3e478141285796a923636dc8f086f83e5b0ec0036d0/shapely-2.1.1-cp313-cp313t-macosx_11_0_arm64.whl", hash = "sha256:4ecf6c196b896e8f1360cc219ed4eee1c1e5f5883e505d449f263bd053fb8c05", size = 1642256, upload-time = "2025-05-19T11:04:32.068Z" },
    { url = "https://files.pythonhosted.org/packages/ab/78/0053aea449bb1d4503999525fec6232f049abcdc8df60d290416110de943/shapely-2.1.1-cp313-cp313t-manylinux_2_17_aarch64.manylinux2014_aarch64.whl", hash = "sha256:fb00070b4c4860f6743c600285109c273cca5241e970ad56bb87bef0be1ea3a0", size = 3016614, upload-time = "2025-05-19T11:04:33.7Z" },
    { url = "https://files.pythonhosted.org/packages/ee/53/36f1b1de1dfafd1b457dcbafa785b298ce1b8a3e7026b79619e708a245d5/shapely-2.1.1-cp313-cp313t-manylinux_2_17_x86_64.manylinux2014_x86_64.whl", hash = "sha256:d14a9afa5fa980fbe7bf63706fdfb8ff588f638f145a1d9dbc18374b5b7de913", size = 3093542, upload-time = "2025-05-19T11:04:34.952Z" },
    { url = "https://files.pythonhosted.org/packages/b9/bf/0619f37ceec6b924d84427c88835b61f27f43560239936ff88915c37da19/shapely-2.1.1-cp313-cp313t-musllinux_1_2_aarch64.whl", hash = "sha256:b640e390dabde790e3fb947198b466e63223e0a9ccd787da5f07bcb14756c28d", size = 3945961, upload-time = "2025-05-19T11:04:36.32Z" },
    { url = "https://files.pythonhosted.org/packages/93/c9/20ca4afeb572763b07a7997f00854cb9499df6af85929e93012b189d8917/shapely-2.1.1-cp313-cp313t-musllinux_1_2_x86_64.whl", hash = "sha256:69e08bf9697c1b73ec6aa70437db922bafcea7baca131c90c26d59491a9760f9", size = 4089514, upload-time = "2025-05-19T11:04:37.683Z" },
    { url = "https://files.pythonhosted.org/packages/33/6a/27036a5a560b80012a544366bceafd491e8abb94a8db14047b5346b5a749/shapely-2.1.1-cp313-cp313t-win32.whl", hash = "sha256:ef2d09d5a964cc90c2c18b03566cf918a61c248596998a0301d5b632beadb9db", size = 1540607, upload-time = "2025-05-19T11:04:38.925Z" },
    { url = "https://files.pythonhosted.org/packages/ea/f1/5e9b3ba5c7aa7ebfaf269657e728067d16a7c99401c7973ddf5f0cf121bd/shapely-2.1.1-cp313-cp313t-win_amd64.whl", hash = "sha256:8cb8f17c377260452e9d7720eeaf59082c5f8ea48cf104524d953e5d36d4bdb7", size = 1723061, upload-time = "2025-05-19T11:04:40.082Z" },
]

[[package]]
name = "shellingham"
version = "1.5.4"
source = { registry = "https://pypi.org/simple" }
sdist = { url = "https://files.pythonhosted.org/packages/58/15/8b3609fd3830ef7b27b655beb4b4e9c62313a4e8da8c676e142cc210d58e/shellingham-1.5.4.tar.gz", hash = "sha256:8dbca0739d487e5bd35ab3ca4b36e11c4078f3a234bfce294b0a0291363404de", size = 10310, upload-time = "2023-10-24T04:13:40.426Z" }
wheels = [
    { url = "https://files.pythonhosted.org/packages/e0/f9/0595336914c5619e5f28a1fb793285925a8cd4b432c9da0a987836c7f822/shellingham-1.5.4-py2.py3-none-any.whl", hash = "sha256:7ecfff8f2fd72616f7481040475a65b2bf8af90a56c89140852d1120324e8686", size = 9755, upload-time = "2023-10-24T04:13:38.866Z" },
]

[[package]]
name = "six"
version = "1.17.0"
source = { registry = "https://pypi.org/simple" }
sdist = { url = "https://files.pythonhosted.org/packages/94/e7/b2c673351809dca68a0e064b6af791aa332cf192da575fd474ed7d6f16a2/six-1.17.0.tar.gz", hash = "sha256:ff70335d468e7eb6ec65b95b99d3a2836546063f63acc5171de367e834932a81", size = 34031, upload-time = "2024-12-04T17:35:28.174Z" }
wheels = [
    { url = "https://files.pythonhosted.org/packages/b7/ce/149a00dd41f10bc29e5921b496af8b574d8413afcd5e30dfa0ed46c2cc5e/six-1.17.0-py2.py3-none-any.whl", hash = "sha256:4721f391ed90541fddacab5acf947aa0d3dc7d27b2e1e8eda2be8970586c3274", size = 11050, upload-time = "2024-12-04T17:35:26.475Z" },
]

[[package]]
name = "snowballstemmer"
version = "3.0.1"
source = { registry = "https://pypi.org/simple" }
sdist = { url = "https://files.pythonhosted.org/packages/75/a7/9810d872919697c9d01295633f5d574fb416d47e535f258272ca1f01f447/snowballstemmer-3.0.1.tar.gz", hash = "sha256:6d5eeeec8e9f84d4d56b847692bacf79bc2c8e90c7f80ca4444ff8b6f2e52895", size = 105575, upload-time = "2025-05-09T16:34:51.843Z" }
wheels = [
    { url = "https://files.pythonhosted.org/packages/c8/78/3565d011c61f5a43488987ee32b6f3f656e7f107ac2782dd57bdd7d91d9a/snowballstemmer-3.0.1-py3-none-any.whl", hash = "sha256:6cd7b3897da8d6c9ffb968a6781fa6532dce9c3618a4b127d920dab764a19064", size = 103274, upload-time = "2025-05-09T16:34:50.371Z" },
]

[[package]]
name = "sortedcontainers"
version = "2.4.0"
source = { registry = "https://pypi.org/simple" }
sdist = { url = "https://files.pythonhosted.org/packages/e8/c4/ba2f8066cceb6f23394729afe52f3bf7adec04bf9ed2c820b39e19299111/sortedcontainers-2.4.0.tar.gz", hash = "sha256:25caa5a06cc30b6b83d11423433f65d1f9d76c4c6a0c90e3379eaa43b9bfdb88", size = 30594, upload-time = "2021-05-16T22:03:42.897Z" }
wheels = [
    { url = "https://files.pythonhosted.org/packages/32/46/9cb0e58b2deb7f82b84065f37f3bffeb12413f947f9388e4cac22c4621ce/sortedcontainers-2.4.0-py2.py3-none-any.whl", hash = "sha256:a163dcaede0f1c021485e957a39245190e74249897e2ae4b2aa38595db237ee0", size = 29575, upload-time = "2021-05-16T22:03:41.177Z" },
]

[[package]]
name = "soupsieve"
version = "2.7"
source = { registry = "https://pypi.org/simple" }
sdist = { url = "https://files.pythonhosted.org/packages/3f/f4/4a80cd6ef364b2e8b65b15816a843c0980f7a5a2b4dc701fc574952aa19f/soupsieve-2.7.tar.gz", hash = "sha256:ad282f9b6926286d2ead4750552c8a6142bc4c783fd66b0293547c8fe6ae126a", size = 103418, upload-time = "2025-04-20T18:50:08.518Z" }
wheels = [
    { url = "https://files.pythonhosted.org/packages/e7/9c/0e6afc12c269578be5c0c1c9f4b49a8d32770a080260c333ac04cc1c832d/soupsieve-2.7-py3-none-any.whl", hash = "sha256:6e60cc5c1ffaf1cebcc12e8188320b72071e922c2e897f737cadce79ad5d30c4", size = 36677, upload-time = "2025-04-20T18:50:07.196Z" },
]

[[package]]
name = "sphinx"
version = "8.2.3"
source = { registry = "https://pypi.org/simple" }
dependencies = [
    { name = "alabaster" },
    { name = "babel" },
    { name = "colorama", marker = "sys_platform == 'win32'" },
    { name = "docutils" },
    { name = "imagesize" },
    { name = "jinja2" },
    { name = "packaging" },
    { name = "pygments" },
    { name = "requests" },
    { name = "roman-numerals-py" },
    { name = "snowballstemmer" },
    { name = "sphinxcontrib-applehelp" },
    { name = "sphinxcontrib-devhelp" },
    { name = "sphinxcontrib-htmlhelp" },
    { name = "sphinxcontrib-jsmath" },
    { name = "sphinxcontrib-qthelp" },
    { name = "sphinxcontrib-serializinghtml" },
]
sdist = { url = "https://files.pythonhosted.org/packages/38/ad/4360e50ed56cb483667b8e6dadf2d3fda62359593faabbe749a27c4eaca6/sphinx-8.2.3.tar.gz", hash = "sha256:398ad29dee7f63a75888314e9424d40f52ce5a6a87ae88e7071e80af296ec348", size = 8321876, upload-time = "2025-03-02T22:31:59.658Z" }
wheels = [
    { url = "https://files.pythonhosted.org/packages/31/53/136e9eca6e0b9dc0e1962e2c908fbea2e5ac000c2a2fbd9a35797958c48b/sphinx-8.2.3-py3-none-any.whl", hash = "sha256:4405915165f13521d875a8c29c8970800a0141c14cc5416a38feca4ea5d9b9c3", size = 3589741, upload-time = "2025-03-02T22:31:56.836Z" },
]

[[package]]
name = "sphinxcontrib-applehelp"
version = "2.0.0"
source = { registry = "https://pypi.org/simple" }
sdist = { url = "https://files.pythonhosted.org/packages/ba/6e/b837e84a1a704953c62ef8776d45c3e8d759876b4a84fe14eba2859106fe/sphinxcontrib_applehelp-2.0.0.tar.gz", hash = "sha256:2f29ef331735ce958efa4734873f084941970894c6090408b079c61b2e1c06d1", size = 20053, upload-time = "2024-07-29T01:09:00.465Z" }
wheels = [
    { url = "https://files.pythonhosted.org/packages/5d/85/9ebeae2f76e9e77b952f4b274c27238156eae7979c5421fba91a28f4970d/sphinxcontrib_applehelp-2.0.0-py3-none-any.whl", hash = "sha256:4cd3f0ec4ac5dd9c17ec65e9ab272c9b867ea77425228e68ecf08d6b28ddbdb5", size = 119300, upload-time = "2024-07-29T01:08:58.99Z" },
]

[[package]]
name = "sphinxcontrib-devhelp"
version = "2.0.0"
source = { registry = "https://pypi.org/simple" }
sdist = { url = "https://files.pythonhosted.org/packages/f6/d2/5beee64d3e4e747f316bae86b55943f51e82bb86ecd325883ef65741e7da/sphinxcontrib_devhelp-2.0.0.tar.gz", hash = "sha256:411f5d96d445d1d73bb5d52133377b4248ec79db5c793ce7dbe59e074b4dd1ad", size = 12967, upload-time = "2024-07-29T01:09:23.417Z" }
wheels = [
    { url = "https://files.pythonhosted.org/packages/35/7a/987e583882f985fe4d7323774889ec58049171828b58c2217e7f79cdf44e/sphinxcontrib_devhelp-2.0.0-py3-none-any.whl", hash = "sha256:aefb8b83854e4b0998877524d1029fd3e6879210422ee3780459e28a1f03a8a2", size = 82530, upload-time = "2024-07-29T01:09:21.945Z" },
]

[[package]]
name = "sphinxcontrib-htmlhelp"
version = "2.1.0"
source = { registry = "https://pypi.org/simple" }
sdist = { url = "https://files.pythonhosted.org/packages/43/93/983afd9aa001e5201eab16b5a444ed5b9b0a7a010541e0ddfbbfd0b2470c/sphinxcontrib_htmlhelp-2.1.0.tar.gz", hash = "sha256:c9e2916ace8aad64cc13a0d233ee22317f2b9025b9cf3295249fa985cc7082e9", size = 22617, upload-time = "2024-07-29T01:09:37.889Z" }
wheels = [
    { url = "https://files.pythonhosted.org/packages/0a/7b/18a8c0bcec9182c05a0b3ec2a776bba4ead82750a55ff798e8d406dae604/sphinxcontrib_htmlhelp-2.1.0-py3-none-any.whl", hash = "sha256:166759820b47002d22914d64a075ce08f4c46818e17cfc9470a9786b759b19f8", size = 98705, upload-time = "2024-07-29T01:09:36.407Z" },
]

[[package]]
name = "sphinxcontrib-jsmath"
version = "1.0.1"
source = { registry = "https://pypi.org/simple" }
sdist = { url = "https://files.pythonhosted.org/packages/b2/e8/9ed3830aeed71f17c026a07a5097edcf44b692850ef215b161b8ad875729/sphinxcontrib-jsmath-1.0.1.tar.gz", hash = "sha256:a9925e4a4587247ed2191a22df5f6970656cb8ca2bd6284309578f2153e0c4b8", size = 5787, upload-time = "2019-01-21T16:10:16.347Z" }
wheels = [
    { url = "https://files.pythonhosted.org/packages/c2/42/4c8646762ee83602e3fb3fbe774c2fac12f317deb0b5dbeeedd2d3ba4b77/sphinxcontrib_jsmath-1.0.1-py2.py3-none-any.whl", hash = "sha256:2ec2eaebfb78f3f2078e73666b1415417a116cc848b72e5172e596c871103178", size = 5071, upload-time = "2019-01-21T16:10:14.333Z" },
]

[[package]]
name = "sphinxcontrib-qthelp"
version = "2.0.0"
source = { registry = "https://pypi.org/simple" }
sdist = { url = "https://files.pythonhosted.org/packages/68/bc/9104308fc285eb3e0b31b67688235db556cd5b0ef31d96f30e45f2e51cae/sphinxcontrib_qthelp-2.0.0.tar.gz", hash = "sha256:4fe7d0ac8fc171045be623aba3e2a8f613f8682731f9153bb2e40ece16b9bbab", size = 17165, upload-time = "2024-07-29T01:09:56.435Z" }
wheels = [
    { url = "https://files.pythonhosted.org/packages/27/83/859ecdd180cacc13b1f7e857abf8582a64552ea7a061057a6c716e790fce/sphinxcontrib_qthelp-2.0.0-py3-none-any.whl", hash = "sha256:b18a828cdba941ccd6ee8445dbe72ffa3ef8cbe7505d8cd1fa0d42d3f2d5f3eb", size = 88743, upload-time = "2024-07-29T01:09:54.885Z" },
]

[[package]]
name = "sphinxcontrib-serializinghtml"
version = "2.0.0"
source = { registry = "https://pypi.org/simple" }
sdist = { url = "https://files.pythonhosted.org/packages/3b/44/6716b257b0aa6bfd51a1b31665d1c205fb12cb5ad56de752dfa15657de2f/sphinxcontrib_serializinghtml-2.0.0.tar.gz", hash = "sha256:e9d912827f872c029017a53f0ef2180b327c3f7fd23c87229f7a8e8b70031d4d", size = 16080, upload-time = "2024-07-29T01:10:09.332Z" }
wheels = [
    { url = "https://files.pythonhosted.org/packages/52/a7/d2782e4e3f77c8450f727ba74a8f12756d5ba823d81b941f1b04da9d033a/sphinxcontrib_serializinghtml-2.0.0-py3-none-any.whl", hash = "sha256:6e2cb0eef194e10c27ec0023bfeb25badbbb5868244cf5bc5bdc04e4464bf331", size = 92072, upload-time = "2024-07-29T01:10:08.203Z" },
]

[[package]]
name = "stack-data"
version = "0.6.3"
source = { registry = "https://pypi.org/simple" }
dependencies = [
    { name = "asttokens" },
    { name = "executing" },
    { name = "pure-eval" },
]
sdist = { url = "https://files.pythonhosted.org/packages/28/e3/55dcc2cfbc3ca9c29519eb6884dd1415ecb53b0e934862d3559ddcb7e20b/stack_data-0.6.3.tar.gz", hash = "sha256:836a778de4fec4dcd1dcd89ed8abff8a221f58308462e1c4aa2a3cf30148f0b9", size = 44707, upload-time = "2023-09-30T13:58:05.479Z" }
wheels = [
    { url = "https://files.pythonhosted.org/packages/f1/7b/ce1eafaf1a76852e2ec9b22edecf1daa58175c090266e9f6c64afcd81d91/stack_data-0.6.3-py3-none-any.whl", hash = "sha256:d5558e0c25a4cb0853cddad3d77da9891a08cb85dd9f9f91b9f8cd66e511e695", size = 24521, upload-time = "2023-09-30T13:58:03.53Z" },
]

[[package]]
name = "stevedore"
version = "5.4.1"
source = { registry = "https://pypi.org/simple" }
dependencies = [
    { name = "pbr" },
]
sdist = { url = "https://files.pythonhosted.org/packages/28/3f/13cacea96900bbd31bb05c6b74135f85d15564fc583802be56976c940470/stevedore-5.4.1.tar.gz", hash = "sha256:3135b5ae50fe12816ef291baff420acb727fcd356106e3e9cbfa9e5985cd6f4b", size = 513858, upload-time = "2025-02-20T14:03:57.285Z" }
wheels = [
    { url = "https://files.pythonhosted.org/packages/f7/45/8c4ebc0c460e6ec38e62ab245ad3c7fc10b210116cea7c16d61602aa9558/stevedore-5.4.1-py3-none-any.whl", hash = "sha256:d10a31c7b86cba16c1f6e8d15416955fc797052351a56af15e608ad20811fcfe", size = 49533, upload-time = "2025-02-20T14:03:55.849Z" },
]

[[package]]
name = "tblib"
version = "3.1.0"
source = { registry = "https://pypi.org/simple" }
sdist = { url = "https://files.pythonhosted.org/packages/54/95/4b3044ec4bf248186769629bbfb495a458deb6e4c1f9eff7f298ae1e336e/tblib-3.1.0.tar.gz", hash = "sha256:06404c2c9f07f66fee2d7d6ad43accc46f9c3361714d9b8426e7f47e595cd652", size = 30766, upload-time = "2025-03-31T12:58:27.473Z" }
wheels = [
    { url = "https://files.pythonhosted.org/packages/27/44/aa5c8b10b2cce7a053018e0d132bd58e27527a0243c4985383d5b6fd93e9/tblib-3.1.0-py3-none-any.whl", hash = "sha256:670bb4582578134b3d81a84afa1b016128b429f3d48e6cbbaecc9d15675e984e", size = 12552, upload-time = "2025-03-31T12:58:26.142Z" },
]

[[package]]
name = "tinycss2"
version = "1.4.0"
source = { registry = "https://pypi.org/simple" }
dependencies = [
    { name = "webencodings" },
]
sdist = { url = "https://files.pythonhosted.org/packages/7a/fd/7a5ee21fd08ff70d3d33a5781c255cbe779659bd03278feb98b19ee550f4/tinycss2-1.4.0.tar.gz", hash = "sha256:10c0972f6fc0fbee87c3edb76549357415e94548c1ae10ebccdea16fb404a9b7", size = 87085, upload-time = "2024-10-24T14:58:29.895Z" }
wheels = [
    { url = "https://files.pythonhosted.org/packages/e6/34/ebdc18bae6aa14fbee1a08b63c015c72b64868ff7dae68808ab500c492e2/tinycss2-1.4.0-py3-none-any.whl", hash = "sha256:3a49cf47b7675da0b15d0c6e1df8df4ebd96e9394bb905a5775adb0d884c5289", size = 26610, upload-time = "2024-10-24T14:58:28.029Z" },
]

[[package]]
name = "toolz"
version = "1.0.0"
source = { registry = "https://pypi.org/simple" }
sdist = { url = "https://files.pythonhosted.org/packages/8a/0b/d80dfa675bf592f636d1ea0b835eab4ec8df6e9415d8cfd766df54456123/toolz-1.0.0.tar.gz", hash = "sha256:2c86e3d9a04798ac556793bced838816296a2f085017664e4995cb40a1047a02", size = 66790, upload-time = "2024-10-04T16:17:04.001Z" }
wheels = [
    { url = "https://files.pythonhosted.org/packages/03/98/eb27cc78ad3af8e302c9d8ff4977f5026676e130d28dd7578132a457170c/toolz-1.0.0-py3-none-any.whl", hash = "sha256:292c8f1c4e7516bf9086f8850935c799a874039c8bcf959d47b600e4c44a6236", size = 56383, upload-time = "2024-10-04T16:17:01.533Z" },
]

[[package]]
name = "tornado"
version = "6.5.1"
source = { registry = "https://pypi.org/simple" }
sdist = { url = "https://files.pythonhosted.org/packages/51/89/c72771c81d25d53fe33e3dca61c233b665b2780f21820ba6fd2c6793c12b/tornado-6.5.1.tar.gz", hash = "sha256:84ceece391e8eb9b2b95578db65e920d2a61070260594819589609ba9bc6308c", size = 509934, upload-time = "2025-05-22T18:15:38.788Z" }
wheels = [
    { url = "https://files.pythonhosted.org/packages/77/89/f4532dee6843c9e0ebc4e28d4be04c67f54f60813e4bf73d595fe7567452/tornado-6.5.1-cp39-abi3-macosx_10_9_universal2.whl", hash = "sha256:d50065ba7fd11d3bd41bcad0825227cc9a95154bad83239357094c36708001f7", size = 441948, upload-time = "2025-05-22T18:15:20.862Z" },
    { url = "https://files.pythonhosted.org/packages/15/9a/557406b62cffa395d18772e0cdcf03bed2fff03b374677348eef9f6a3792/tornado-6.5.1-cp39-abi3-macosx_10_9_x86_64.whl", hash = "sha256:9e9ca370f717997cb85606d074b0e5b247282cf5e2e1611568b8821afe0342d6", size = 440112, upload-time = "2025-05-22T18:15:22.591Z" },
    { url = "https://files.pythonhosted.org/packages/55/82/7721b7319013a3cf881f4dffa4f60ceff07b31b394e459984e7a36dc99ec/tornado-6.5.1-cp39-abi3-manylinux_2_17_aarch64.manylinux2014_aarch64.whl", hash = "sha256:b77e9dfa7ed69754a54c89d82ef746398be82f749df69c4d3abe75c4d1ff4888", size = 443672, upload-time = "2025-05-22T18:15:24.027Z" },
    { url = "https://files.pythonhosted.org/packages/7d/42/d11c4376e7d101171b94e03cef0cbce43e823ed6567ceda571f54cf6e3ce/tornado-6.5.1-cp39-abi3-manylinux_2_5_i686.manylinux1_i686.manylinux_2_17_i686.manylinux2014_i686.whl", hash = "sha256:253b76040ee3bab8bcf7ba9feb136436a3787208717a1fb9f2c16b744fba7331", size = 443019, upload-time = "2025-05-22T18:15:25.735Z" },
    { url = "https://files.pythonhosted.org/packages/7d/f7/0c48ba992d875521ac761e6e04b0a1750f8150ae42ea26df1852d6a98942/tornado-6.5.1-cp39-abi3-manylinux_2_5_x86_64.manylinux1_x86_64.manylinux_2_17_x86_64.manylinux2014_x86_64.whl", hash = "sha256:308473f4cc5a76227157cdf904de33ac268af770b2c5f05ca6c1161d82fdd95e", size = 443252, upload-time = "2025-05-22T18:15:27.499Z" },
    { url = "https://files.pythonhosted.org/packages/89/46/d8d7413d11987e316df4ad42e16023cd62666a3c0dfa1518ffa30b8df06c/tornado-6.5.1-cp39-abi3-musllinux_1_2_aarch64.whl", hash = "sha256:caec6314ce8a81cf69bd89909f4b633b9f523834dc1a352021775d45e51d9401", size = 443930, upload-time = "2025-05-22T18:15:29.299Z" },
    { url = "https://files.pythonhosted.org/packages/78/b2/f8049221c96a06df89bed68260e8ca94beca5ea532ffc63b1175ad31f9cc/tornado-6.5.1-cp39-abi3-musllinux_1_2_i686.whl", hash = "sha256:13ce6e3396c24e2808774741331638ee6c2f50b114b97a55c5b442df65fd9692", size = 443351, upload-time = "2025-05-22T18:15:31.038Z" },
    { url = "https://files.pythonhosted.org/packages/76/ff/6a0079e65b326cc222a54720a748e04a4db246870c4da54ece4577bfa702/tornado-6.5.1-cp39-abi3-musllinux_1_2_x86_64.whl", hash = "sha256:5cae6145f4cdf5ab24744526cc0f55a17d76f02c98f4cff9daa08ae9a217448a", size = 443328, upload-time = "2025-05-22T18:15:32.426Z" },
    { url = "https://files.pythonhosted.org/packages/49/18/e3f902a1d21f14035b5bc6246a8c0f51e0eef562ace3a2cea403c1fb7021/tornado-6.5.1-cp39-abi3-win32.whl", hash = "sha256:e0a36e1bc684dca10b1aa75a31df8bdfed656831489bc1e6a6ebed05dc1ec365", size = 444396, upload-time = "2025-05-22T18:15:34.205Z" },
    { url = "https://files.pythonhosted.org/packages/7b/09/6526e32bf1049ee7de3bebba81572673b19a2a8541f795d887e92af1a8bc/tornado-6.5.1-cp39-abi3-win_amd64.whl", hash = "sha256:908e7d64567cecd4c2b458075589a775063453aeb1d2a1853eedb806922f568b", size = 444840, upload-time = "2025-05-22T18:15:36.1Z" },
    { url = "https://files.pythonhosted.org/packages/55/a7/535c44c7bea4578e48281d83c615219f3ab19e6abc67625ef637c73987be/tornado-6.5.1-cp39-abi3-win_arm64.whl", hash = "sha256:02420a0eb7bf617257b9935e2b754d1b63897525d8a289c9d65690d580b4dcf7", size = 443596, upload-time = "2025-05-22T18:15:37.433Z" },
]

[[package]]
name = "tqdm"
version = "4.67.1"
source = { registry = "https://pypi.org/simple" }
dependencies = [
    { name = "colorama", marker = "sys_platform == 'win32'" },
]
sdist = { url = "https://files.pythonhosted.org/packages/a8/4b/29b4ef32e036bb34e4ab51796dd745cdba7ed47ad142a9f4a1eb8e0c744d/tqdm-4.67.1.tar.gz", hash = "sha256:f8aef9c52c08c13a65f30ea34f4e5aac3fd1a34959879d7e59e63027286627f2", size = 169737, upload-time = "2024-11-24T20:12:22.481Z" }
wheels = [
    { url = "https://files.pythonhosted.org/packages/d0/30/dc54f88dd4a2b5dc8a0279bdd7270e735851848b762aeb1c1184ed1f6b14/tqdm-4.67.1-py3-none-any.whl", hash = "sha256:26445eca388f82e72884e0d580d5464cd801a3ea01e63e5601bdff9ba6a48de2", size = 78540, upload-time = "2024-11-24T20:12:19.698Z" },
]

[[package]]
name = "traitlets"
version = "5.14.3"
source = { registry = "https://pypi.org/simple" }
sdist = { url = "https://files.pythonhosted.org/packages/eb/79/72064e6a701c2183016abbbfedaba506d81e30e232a68c9f0d6f6fcd1574/traitlets-5.14.3.tar.gz", hash = "sha256:9ed0579d3502c94b4b3732ac120375cda96f923114522847de4b3bb98b96b6b7", size = 161621, upload-time = "2024-04-19T11:11:49.746Z" }
wheels = [
    { url = "https://files.pythonhosted.org/packages/00/c0/8f5d070730d7836adc9c9b6408dec68c6ced86b304a9b26a14df072a6e8c/traitlets-5.14.3-py3-none-any.whl", hash = "sha256:b74e89e397b1ed28cc831db7aea759ba6640cb3de13090ca145426688ff1ac4f", size = 85359, upload-time = "2024-04-19T11:11:46.763Z" },
]

[[package]]
name = "typer"
version = "0.16.0"
source = { registry = "https://pypi.org/simple" }
dependencies = [
    { name = "click" },
    { name = "rich" },
    { name = "shellingham" },
    { name = "typing-extensions" },
]
sdist = { url = "https://files.pythonhosted.org/packages/c5/8c/7d682431efca5fd290017663ea4588bf6f2c6aad085c7f108c5dbc316e70/typer-0.16.0.tar.gz", hash = "sha256:af377ffaee1dbe37ae9440cb4e8f11686ea5ce4e9bae01b84ae7c63b87f1dd3b", size = 102625, upload-time = "2025-05-26T14:30:31.824Z" }
wheels = [
    { url = "https://files.pythonhosted.org/packages/76/42/3efaf858001d2c2913de7f354563e3a3a2f0decae3efe98427125a8f441e/typer-0.16.0-py3-none-any.whl", hash = "sha256:1f79bed11d4d02d4310e3c1b7ba594183bcedb0ac73b27a9e5f28f6fb5b98855", size = 46317, upload-time = "2025-05-26T14:30:30.523Z" },
]

[[package]]
name = "types-pytz"
version = "2025.2.0.20250516"
source = { registry = "https://pypi.org/simple" }
sdist = { url = "https://files.pythonhosted.org/packages/bd/72/b0e711fd90409f5a76c75349055d3eb19992c110f0d2d6aabbd6cfbc14bf/types_pytz-2025.2.0.20250516.tar.gz", hash = "sha256:e1216306f8c0d5da6dafd6492e72eb080c9a166171fa80dd7a1990fd8be7a7b3", size = 10940, upload-time = "2025-05-16T03:07:01.91Z" }
wheels = [
    { url = "https://files.pythonhosted.org/packages/c1/ba/e205cd11c1c7183b23c97e4bcd1de7bc0633e2e867601c32ecfc6ad42675/types_pytz-2025.2.0.20250516-py3-none-any.whl", hash = "sha256:e0e0c8a57e2791c19f718ed99ab2ba623856b11620cb6b637e5f62ce285a7451", size = 10136, upload-time = "2025-05-16T03:07:01.075Z" },
]

[[package]]
name = "typing-extensions"
version = "4.13.2"
source = { registry = "https://pypi.org/simple" }
sdist = { url = "https://files.pythonhosted.org/packages/f6/37/23083fcd6e35492953e8d2aaaa68b860eb422b34627b13f2ce3eb6106061/typing_extensions-4.13.2.tar.gz", hash = "sha256:e6c81219bd689f51865d9e372991c540bda33a0379d5573cddb9a3a23f7caaef", size = 106967, upload-time = "2025-04-10T14:19:05.416Z" }
wheels = [
    { url = "https://files.pythonhosted.org/packages/8b/54/b1ae86c0973cc6f0210b53d508ca3641fb6d0c56823f288d108bc7ab3cc8/typing_extensions-4.13.2-py3-none-any.whl", hash = "sha256:a439e7c04b49fec3e5d3e2beaa21755cadbbdc391694e28ccdd36ca4a1408f8c", size = 45806, upload-time = "2025-04-10T14:19:03.967Z" },
]

[[package]]
name = "typing-inspection"
version = "0.4.0"
source = { registry = "https://pypi.org/simple" }
dependencies = [
    { name = "typing-extensions" },
]
sdist = { url = "https://files.pythonhosted.org/packages/82/5c/e6082df02e215b846b4b8c0b887a64d7d08ffaba30605502639d44c06b82/typing_inspection-0.4.0.tar.gz", hash = "sha256:9765c87de36671694a67904bf2c96e395be9c6439bb6c87b5142569dcdd65122", size = 76222, upload-time = "2025-02-25T17:27:59.638Z" }
wheels = [
    { url = "https://files.pythonhosted.org/packages/31/08/aa4fdfb71f7de5176385bd9e90852eaf6b5d622735020ad600f2bab54385/typing_inspection-0.4.0-py3-none-any.whl", hash = "sha256:50e72559fcd2a6367a19f7a7e610e6afcb9fac940c650290eed893d61386832f", size = 14125, upload-time = "2025-02-25T17:27:57.754Z" },
]

[[package]]
name = "tzdata"
version = "2025.2"
source = { registry = "https://pypi.org/simple" }
sdist = { url = "https://files.pythonhosted.org/packages/95/32/1a225d6164441be760d75c2c42e2780dc0873fe382da3e98a2e1e48361e5/tzdata-2025.2.tar.gz", hash = "sha256:b60a638fcc0daffadf82fe0f57e53d06bdec2f36c4df66280ae79bce6bd6f2b9", size = 196380, upload-time = "2025-03-23T13:54:43.652Z" }
wheels = [
    { url = "https://files.pythonhosted.org/packages/5c/23/c7abc0ca0a1526a0774eca151daeb8de62ec457e77262b66b359c3c7679e/tzdata-2025.2-py2.py3-none-any.whl", hash = "sha256:1a403fada01ff9221ca8044d701868fa132215d84beb92242d9acd2147f667a8", size = 347839, upload-time = "2025-03-23T13:54:41.845Z" },
]

[[package]]
name = "urllib3"
version = "2.4.0"
source = { registry = "https://pypi.org/simple" }
sdist = { url = "https://files.pythonhosted.org/packages/8a/78/16493d9c386d8e60e442a35feac5e00f0913c0f4b7c217c11e8ec2ff53e0/urllib3-2.4.0.tar.gz", hash = "sha256:414bc6535b787febd7567804cc015fee39daab8ad86268f1310a9250697de466", size = 390672, upload-time = "2025-04-10T15:23:39.232Z" }
wheels = [
    { url = "https://files.pythonhosted.org/packages/6b/11/cc635220681e93a0183390e26485430ca2c7b5f9d33b15c74c2861cb8091/urllib3-2.4.0-py3-none-any.whl", hash = "sha256:4e16665048960a0900c702d4a66415956a584919c03361cac9f1df5c5dd7e813", size = 128680, upload-time = "2025-04-10T15:23:37.377Z" },
]

[[package]]
name = "virtualenv"
version = "20.31.1"
source = { registry = "https://pypi.org/simple" }
dependencies = [
    { name = "distlib" },
    { name = "filelock" },
    { name = "platformdirs" },
]
sdist = { url = "https://files.pythonhosted.org/packages/53/07/655f4fb9592967f49197b00015bb5538d3ed1f8f96621a10bebc3bb822e2/virtualenv-20.31.1.tar.gz", hash = "sha256:65442939608aeebb9284cd30baca5865fcd9f12b58bb740a24b220030df46d26", size = 6076234, upload-time = "2025-05-05T22:45:39.829Z" }
wheels = [
    { url = "https://files.pythonhosted.org/packages/c5/67/7d7559264a6f8ec9ce4e397ddd9157a510be1e174dc98be898b6c18eeef4/virtualenv-20.31.1-py3-none-any.whl", hash = "sha256:f448cd2f1604c831afb9ea238021060be2c0edbcad8eb0a4e8b4e14ff11a5482", size = 6057843, upload-time = "2025-05-05T22:45:37.127Z" },
]

[[package]]
name = "wcwidth"
version = "0.2.13"
source = { registry = "https://pypi.org/simple" }
sdist = { url = "https://files.pythonhosted.org/packages/6c/63/53559446a878410fc5a5974feb13d31d78d752eb18aeba59c7fef1af7598/wcwidth-0.2.13.tar.gz", hash = "sha256:72ea0c06399eb286d978fdedb6923a9eb47e1c486ce63e9b4e64fc18303972b5", size = 101301, upload-time = "2024-01-06T02:10:57.829Z" }
wheels = [
    { url = "https://files.pythonhosted.org/packages/fd/84/fd2ba7aafacbad3c4201d395674fc6348826569da3c0937e75505ead3528/wcwidth-0.2.13-py2.py3-none-any.whl", hash = "sha256:3da69048e4540d84af32131829ff948f1e022c1c6bdb8d6102117aac784f6859", size = 34166, upload-time = "2024-01-06T02:10:55.763Z" },
]

[[package]]
name = "webencodings"
version = "0.5.1"
source = { registry = "https://pypi.org/simple" }
sdist = { url = "https://files.pythonhosted.org/packages/0b/02/ae6ceac1baeda530866a85075641cec12989bd8d31af6d5ab4a3e8c92f47/webencodings-0.5.1.tar.gz", hash = "sha256:b36a1c245f2d304965eb4e0a82848379241dc04b865afcc4aab16748587e1923", size = 9721, upload-time = "2017-04-05T20:21:34.189Z" }
wheels = [
    { url = "https://files.pythonhosted.org/packages/f4/24/2a3e3df732393fed8b3ebf2ec078f05546de641fe1b667ee316ec1dcf3b7/webencodings-0.5.1-py2.py3-none-any.whl", hash = "sha256:a0af1213f3c2226497a97e2b3aa01a7e4bee4f403f95be16fc9acd2947514a78", size = 11774, upload-time = "2017-04-05T20:21:32.581Z" },
]

[[package]]
name = "widgetsnbextension"
version = "4.0.14"
source = { registry = "https://pypi.org/simple" }
sdist = { url = "https://files.pythonhosted.org/packages/41/53/2e0253c5efd69c9656b1843892052a31c36d37ad42812b5da45c62191f7e/widgetsnbextension-4.0.14.tar.gz", hash = "sha256:a3629b04e3edb893212df862038c7232f62973373869db5084aed739b437b5af", size = 1097428, upload-time = "2025-04-10T13:01:25.628Z" }
wheels = [
    { url = "https://files.pythonhosted.org/packages/ca/51/5447876806d1088a0f8f71e16542bf350918128d0a69437df26047c8e46f/widgetsnbextension-4.0.14-py3-none-any.whl", hash = "sha256:4875a9eaf72fbf5079dc372a51a9f268fc38d46f767cbf85c43a36da5cb9b575", size = 2196503, upload-time = "2025-04-10T13:01:23.086Z" },
]

[[package]]
name = "xarray"
version = "2025.6.1"
source = { registry = "https://pypi.org/simple" }
dependencies = [
    { name = "numpy" },
    { name = "packaging" },
    { name = "pandas" },
]
sdist = { url = "https://files.pythonhosted.org/packages/19/ec/e50d833518f10b0c24feb184b209bb6856f25b919ba8c1f89678b930b1cd/xarray-2025.6.1.tar.gz", hash = "sha256:a84f3f07544634a130d7dc615ae44175419f4c77957a7255161ed99c69c7c8b0", size = 3003185, upload-time = "2025-06-12T03:04:09.099Z" }
wheels = [
    { url = "https://files.pythonhosted.org/packages/82/8a/6b50c1dd2260d407c1a499d47cf829f59f07007e0dcebafdabb24d1d26a5/xarray-2025.6.1-py3-none-any.whl", hash = "sha256:8b988b47f67a383bdc3b04c5db475cd165e580134c1f1943d52aee4a9c97651b", size = 1314739, upload-time = "2025-06-12T03:04:06.708Z" },
]

[[package]]
name = "zict"
version = "3.0.0"
source = { registry = "https://pypi.org/simple" }
sdist = { url = "https://files.pythonhosted.org/packages/d1/ac/3c494dd7ec5122cff8252c1a209b282c0867af029f805ae9befd73ae37eb/zict-3.0.0.tar.gz", hash = "sha256:e321e263b6a97aafc0790c3cfb3c04656b7066e6738c37fffcca95d803c9fba5", size = 33238, upload-time = "2023-04-17T21:41:16.041Z" }
wheels = [
    { url = "https://files.pythonhosted.org/packages/80/ab/11a76c1e2126084fde2639514f24e6111b789b0bfa4fc6264a8975c7e1f1/zict-3.0.0-py2.py3-none-any.whl", hash = "sha256:5796e36bd0e0cc8cf0fbc1ace6a68912611c1dbd74750a3f3026b9b9d6a327ae", size = 43332, upload-time = "2023-04-17T21:41:13.444Z" },
]<|MERGE_RESOLUTION|>--- conflicted
+++ resolved
@@ -1605,8 +1605,6 @@
 ]
 
 [[package]]
-<<<<<<< HEAD
-=======
 name = "pyogrio"
 version = "0.11.0"
 source = { registry = "https://pypi.org/simple" }
@@ -1632,7 +1630,6 @@
 ]
 
 [[package]]
->>>>>>> b64426a2
 name = "pyparsing"
 version = "3.2.3"
 source = { registry = "https://pypi.org/simple" }
