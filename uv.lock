--- conflicted
+++ resolved
@@ -1905,17 +1905,6 @@
 
 [package.metadata]
 requires-dist = [
-<<<<<<< HEAD
-    { name = "dask", specifier = ">=2025.4.1" },
-    { name = "distributed", specifier = ">=2025.5.1" },
-    { name = "h5netcdf", specifier = ">=1.6.1" },
-    { name = "pydantic", specifier = ">=2.11.4" },
-    { name = "pyproj", specifier = ">=3.7.1" },
-    { name = "pyyaml", specifier = ">=6.0.2" },
-    { name = "scipy", specifier = ">=1.15.3" },
-    { name = "typer", specifier = ">=0.15.3" },
-    { name = "xarray", specifier = ">=2025.4.0" },
-=======
     { name = "dask" },
     { name = "distributed" },
     { name = "h5netcdf" },
@@ -1925,20 +1914,14 @@
     { name = "scipy" },
     { name = "typer" },
     { name = "xarray" },
->>>>>>> ffbecae1
 ]
 
 [package.metadata.requires-dev]
 amdar = [
-<<<<<<< HEAD
-    { name = "dask-geopandas", specifier = ">=0.5.0" },
-    { name = "geopandas", specifier = ">=1.1.0" },
-    { name = "netcdf4", specifier = ">=1.7.2" },
-    { name = "pyarrow", specifier = ">=20.0.0" },
-=======
+    { name = "dask-geopandas" },
+    { name = "geopandas" },
     { name = "netcdf4" },
     { name = "pyarrow" },
->>>>>>> ffbecae1
 ]
 dev = [
     { name = "doc8" },
@@ -1954,8 +1937,8 @@
 ]
 ecmwf = [{ name = "cdsapi", specifier = ">=0.7.5" }]
 plot = [
-    { name = "cartopy", specifier = ">=0.24.1" },
-    { name = "matplotlib", specifier = ">=3.10.3" },
+    { name = "cartopy" },
+    { name = "matplotlib" },
 ]
 test = [
     { name = "pytest" },
