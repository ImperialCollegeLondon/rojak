--- conflicted
+++ resolved
@@ -5,11 +5,7 @@
 
 on:
   push:
-<<<<<<< HEAD
-    branches: [ "master" , "dev" ]
-=======
     branches: [ "master" ]
->>>>>>> 9421963e
   pull_request:
     branches: [ "master" , "dev" ]
 
