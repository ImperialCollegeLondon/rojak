--- conflicted
+++ resolved
@@ -187,8 +187,8 @@
             )  # pyright: ignore [reportGeneralTypeIssues]
             mask = _parent_region_mask(from_scipy, js_intersect_turb.isel(time=time_index).values)
             np.testing.assert_array_equal(
-<<<<<<< HEAD
-                from_guv_js.isel(time=time_index).transpose("latitude", "longitude", "pressure_level"), mask
+                from_guv_js.isel(time=time_index).transpose("latitude", "longitude", "pressure_level"),
+                mask,
             )
 
 
@@ -250,9 +250,4 @@
         xr.testing.assert_allclose(
             distance_from_a_to_b(get_js_regions, get_is_ti1_turb, distance_measure=distance_measure, num_dim=num_dim),
             distance_from_a_to_b(get_is_ti1_turb, get_js_regions, distance_measure=distance_measure, num_dim=num_dim),
-        )
-=======
-                from_guv_js.isel(time=time_index).transpose("latitude", "longitude", "pressure_level"),
-                mask,
-            )
->>>>>>> 14355f6e
+        )