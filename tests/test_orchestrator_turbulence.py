from datetime import datetime
from typing import TYPE_CHECKING

import numpy as np
import pytest

from rojak.orchestrator.configuration import (
    SpatialDomain,
    TurbulenceCalibrationConfig,
    TurbulenceCalibrationPhaseOption,
    TurbulenceCalibrationPhases,
    TurbulenceDiagnostics,
    TurbulenceThresholds,
)
from rojak.orchestrator.turbulence import DISTRIBUTION_PARAMS_TYPE_ADAPTER, THRESHOLDS_TYPE_ADAPTER, CalibrationStage
from rojak.turbulence.analysis import HistogramData

if TYPE_CHECKING:
    from pytest_mock import MockerFixture

# BUILDER CLASS CAUSED ISSUES WITH VARIABLES BEING SEEN ACROSS TESTS


def with_calibration_data_dir(data_dir, fields) -> dict:
    fields["calibration_data_dir"] = data_dir
    return fields


def with_percentile_threshold(fields) -> dict:
    fields["percentile_thresholds"] = TurbulenceThresholds(light=90, moderate=95, severe=99)
    return fields


def with_dummy_thresholds_file_path(root_path, fields) -> dict:
    fields["thresholds_file_path"] = root_path / "thresholds.json"
    return fields


def with_dummy_diagnostic_distribution(root_path, fields) -> dict:
    fields["diagnostic_distribution_file_path"] = root_path / "diagnostic_distribution.json"
    return fields


def build(fields) -> TurbulenceCalibrationConfig:
    return TurbulenceCalibrationConfig(**fields)


@pytest.fixture
def calibration_config_thresholds_only(tmp_path) -> TurbulenceCalibrationConfig:
    base = {}
    base = with_dummy_thresholds_file_path(tmp_path, base)
    return build(base)


@pytest.fixture
def calibration_config_data_dir(tmp_path_factory):
    data_dir = tmp_path_factory.mktemp("data")
    base = {}
    base = with_calibration_data_dir(data_dir, base)
    base = with_percentile_threshold(base)
    return build(base)


def no_phases_calibration(calibration_config: TurbulenceCalibrationConfig):
    return TurbulenceCalibrationPhases(phases=[], calibration_config=calibration_config)


def threshold_phases_calibration(calibration_config: TurbulenceCalibrationConfig):
    return TurbulenceCalibrationPhases(
        phases=[TurbulenceCalibrationPhaseOption.THRESHOLDS], calibration_config=calibration_config
    )


def dist_param_phases_calibration(calibration_config: TurbulenceCalibrationConfig):
    return TurbulenceCalibrationPhases(
        phases=[TurbulenceCalibrationPhaseOption.HISTOGRAM], calibration_config=calibration_config
    )


@pytest.fixture
def output_thresholds() -> dict:
    return {"def": TurbulenceThresholds(light=1, moderate=2, severe=3)}


@pytest.fixture
def output_dist_params() -> dict:
    return {
        "def": HistogramData(
            hist_values=np.asarray([1.0, 2.0, 3.0, 4.0]), bins=np.asarray([4.0, 5.0, 6.0, 7.0]), mean=99.0, variance=0.4
        )
    }


def test_calibration_stage_launch_no_calibration_data(
    mocker: "MockerFixture", tmp_path, calibration_config_thresholds_only
) -> None:
    calibration = CalibrationStage(
        no_phases_calibration(calibration_config_thresholds_only),
        SpatialDomain(maximum_latitude=90, maximum_longitude=90, minimum_longitude=0, minimum_latitude=0),
        tmp_path / "output",
        "test",
        datetime.now().strftime("%Y-%m-%d_%H_%M_%S"),
    )
    spy_on_run_phase = mocker.spy(calibration, "run_phase")
    calibration.launch([TurbulenceDiagnostics.DEF], {})
    spy_on_run_phase.assert_not_called()


def test_calibration_stage_launch_calibration_data(
    mocker: "MockerFixture", tmp_path_factory, calibration_config_data_dir
) -> None:
    calibration = CalibrationStage(
        no_phases_calibration(calibration_config_data_dir),
        SpatialDomain(maximum_latitude=90, maximum_longitude=90, minimum_longitude=0, minimum_latitude=0),
        tmp_path_factory.getbasetemp() / "output",
        "test",
        datetime.now().strftime("%Y-%m-%d_%H_%M_%S"),
    )
    mock_suite_creation = mocker.patch.object(calibration, "create_diagnostic_suite", return_value=None)
    calibration.launch([TurbulenceDiagnostics.DEF], {})
    mock_suite_creation.assert_called_once_with([TurbulenceDiagnostics.DEF], {})


@pytest.fixture
def dump_to_file(tmp_path_factory, calibration_config_data_dir, mocker: "MockerFixture", output_thresholds):
    start_time = datetime.now().strftime("%Y-%m-%d_%H_%M_%S")
    calibration = CalibrationStage(
        threshold_phases_calibration(calibration_config_data_dir),
        SpatialDomain(maximum_latitude=90, maximum_longitude=90, minimum_longitude=0, minimum_latitude=0),
        tmp_path_factory.getbasetemp() / "output",
        "test",
        start_time,
    )

    # Mock the CalibrationDiagnosticSuite.compute_thresholds method
    suite_mock = mocker.Mock()
    mocker.patch.object(suite_mock, "compute_thresholds", return_value=output_thresholds)
    mock_suite_creation = mocker.patch.object(calibration, "create_diagnostic_suite", return_value=suite_mock)

    # Call will test the logic in perform_calibration method - includes exporting of data
    calibration.launch([TurbulenceDiagnostics.DEF], {})
    mock_suite_creation.assert_called_once_with([TurbulenceDiagnostics.DEF], {})

    return tmp_path_factory.getbasetemp() / "output" / "test" / f"thresholds_{start_time}.json"


def test_calibration_stage_perform_calibration(
    mocker: "MockerFixture", tmp_path_factory, calibration_config_data_dir, output_thresholds
) -> None:
    start_time = datetime.now().strftime("%Y-%m-%d_%H_%M_%S")
    calibration = CalibrationStage(
        threshold_phases_calibration(calibration_config_data_dir),
        SpatialDomain(maximum_latitude=90, maximum_longitude=90, minimum_longitude=0, minimum_latitude=0),
        tmp_path_factory.getbasetemp() / "output",
        "test",
        start_time,
    )

    # Mock the CalibrationDiagnosticSuite.compute_thresholds method
    suite_mock = mocker.Mock()
    compute_threshold_mock = mocker.patch.object(suite_mock, "compute_thresholds", return_value=output_thresholds)
    mock_suite_creation = mocker.patch.object(calibration, "create_diagnostic_suite", return_value=suite_mock)

    # Call will test the logic in perform_calibration method - includes exporting of data
    calibration.launch([TurbulenceDiagnostics.DEF], {})
    mock_suite_creation.assert_called_once_with([TurbulenceDiagnostics.DEF], {})
    # Verify that mocked method was called with correct values
    compute_threshold_mock.assert_called()
    compute_threshold_mock.assert_called_with(TurbulenceThresholds(light=90, moderate=95, severe=99))

    # Verify that exported threshold file exists
    generated_threshold_file = tmp_path_factory.getbasetemp() / "output" / "test" / f"thresholds_{start_time}.json"
    assert generated_threshold_file.exists()
    assert generated_threshold_file.is_file()

    # Verify the serialisation and deserialisation of the thresholds worked
    instantiated_from_generated = THRESHOLDS_TYPE_ADAPTER.validate_json(generated_threshold_file.read_text())
    assert instantiated_from_generated == output_thresholds


def test_calibration_stage_load_thresholds_from_file(tmp_path_factory, dump_to_file, output_thresholds) -> None:
    start_time = datetime.now().strftime("%Y-%m-%d_%H_%M_%S")
    calibration = CalibrationStage(
        threshold_phases_calibration(
            TurbulenceCalibrationConfig(thresholds_file_path=dump_to_file),
        ),
        SpatialDomain(maximum_latitude=90, maximum_longitude=90, minimum_longitude=0, minimum_latitude=0),
        tmp_path_factory.getbasetemp() / "output",
        "test",
        start_time,
    )
    assert calibration.load_thresholds_from_file().result == output_thresholds


def test_calibration_stage_compute_distribution_params(
<<<<<<< HEAD
    mocker: "MockerFixture", tmp_path_factory, calibration_config_data_dir, output_dist_params
) -> None:
=======
    mocker: "MockerFixture",
    tmp_path_factory,
    calibration_config_data_dir,
    output_dist_params,
):
>>>>>>> fe46b773
    start_time = datetime.now().strftime("%Y-%m-%d_%H_%M_%S")
    calibration = CalibrationStage(
        dist_param_phases_calibration(calibration_config_data_dir),
        SpatialDomain(maximum_latitude=90, maximum_longitude=90, minimum_longitude=0, minimum_latitude=0),
        tmp_path_factory.getbasetemp() / "output",
        "test",
        start_time,
    )

    suite_mock = mocker.Mock()
    compute_dist_params_mock = mocker.patch.object(
        suite_mock, "compute_distribution_parameters", return_value=output_dist_params
    )
    mock_suite_creation = mocker.patch.object(calibration, "create_diagnostic_suite", return_value=suite_mock)

    # Call will test the logic in perform_calibration method - includes exporting of data
    calibration.launch([TurbulenceDiagnostics.DEF], {})
    mock_suite_creation.assert_called_once_with([TurbulenceDiagnostics.DEF], {})

    compute_dist_params_mock.assert_called_once()

    generated_dist_params_file = (
        tmp_path_factory.getbasetemp() / "output" / "test" / f"distribution_params_{start_time}.json"
    )
    assert generated_dist_params_file.exists()
    assert generated_dist_params_file.is_file()
    instantiated_from_generated = DISTRIBUTION_PARAMS_TYPE_ADAPTER.validate_json(generated_dist_params_file.read_text())
    assert instantiated_from_generated == output_dist_params<|MERGE_RESOLUTION|>--- conflicted
+++ resolved
@@ -193,16 +193,11 @@
 
 
 def test_calibration_stage_compute_distribution_params(
-<<<<<<< HEAD
-    mocker: "MockerFixture", tmp_path_factory, calibration_config_data_dir, output_dist_params
-) -> None:
-=======
     mocker: "MockerFixture",
     tmp_path_factory,
     calibration_config_data_dir,
     output_dist_params,
-):
->>>>>>> fe46b773
+) -> None:
     start_time = datetime.now().strftime("%Y-%m-%d_%H_%M_%S")
     calibration = CalibrationStage(
         dist_param_phases_calibration(calibration_config_data_dir),
