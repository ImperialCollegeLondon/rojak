[project]
name = "rojak"
version = "0.1.0"
description = "rojak a package with a blend of features -- from turbulence diagnostics to aeroelasticity"
readme = "README.md"
authors = [
    { name = "Hui Ling Wong", email = "71387295+wong-hl@users.noreply.github.com " }
]
keywords = ["turbulence", "climate", "contrails", "avaiation", "aerospace", "aeroelasticity", "meteorology"]
classifiers = [
    "Development Status :: 2 - Pre-Alpha",
    "Environment :: Console",
    "Programming Language :: Python :: 3 :: Only",
    "Programming Language :: Python :: 3.12",
    "Programming Language :: Python :: 3.13",
    "Intended Audience :: Science/Research",
    "Operating System :: OS Independent",
    "Topic :: Scientific/Engineering",
    "Topic :: Scientific/Engineering :: Atmospheric Science",
    "Topic :: Software Development :: Libraries :: Python Modules",
    "Typing :: Typed"
]

requires-python = ">=3.12"
dependencies = [
    "crick", # necessary for dask.percentile method
    "dask",
    "distributed",
    "h5netcdf",
    "pydantic",
    "pyproj",
    "pyyaml",
    "scipy",
    "typer",
    "xarray",
]

[build-system]
requires = ["hatchling"]
build-backend = "hatchling.build"

[project.scripts]
rojak = "rojak.cli.main:app"

[dependency-groups]
#complete = ["rojak[ecmwf,amdar]"]
dev = [
    "doc8",
    "pandas-stubs",
    "pre-commit",
    "pyright",
    "ruff",
<<<<<<< HEAD
    "bokeh", # For dask dashboard
=======
    "scipy-stubs",
>>>>>>> f4ccea80
]
test = [
    "pytest",
    "pytest-cov",
    "pytest-mock",
]
docs = [
    "jupyter-sphinx",
    "myst-parser",
    "pydata-sphinx-theme",
    "sphinx",
]
ecmwf = [
    "cdsapi>=0.7.5",
]
amdar = [
    "dask-geopandas",
    "geopandas",
    "netcdf4",
    "pyarrow",
]
plot = [
    "cartopy",
    "matplotlib",
    "pypalettes",
]

[tool.pyright]
venvPath = "."
venv = ".venv"

[tool.doc8]
max-line-length = 120
ignore-path = "docs/_templates"<|MERGE_RESOLUTION|>--- conflicted
+++ resolved
@@ -50,11 +50,8 @@
     "pre-commit",
     "pyright",
     "ruff",
-<<<<<<< HEAD
     "bokeh", # For dask dashboard
-=======
     "scipy-stubs",
->>>>>>> f4ccea80
 ]
 test = [
     "pytest",
