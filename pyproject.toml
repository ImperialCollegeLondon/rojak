[project]
name = "rojak"
version = "0.1.0"
description = "rojak a package with a blend of features -- from turbulence diagnostics to aeroelasticity"
readme = "README.md"
authors = [
    { name = "Hui Ling Wong", email = "huilingw312@gmail.com" }
]
keywords = ["turbulence", "climate", "contrails", "avaiation", "aerospace", "aeroelasticity", "meteorology"]
classifiers = [
    "Development Status :: 2 - Pre-Alpha",
    "Environment :: Console",
    "Programming Language :: Python :: 3 :: Only",
    "Programming Language :: Python :: 3.12",
    "Programming Language :: Python :: 3.13",
    "Intended Audience :: Science/Research",
    "Operating System :: OS Independent",
    "Topic :: Scientific/Engineering",
    "Topic :: Scientific/Engineering :: Atmospheric Science",
    "Topic :: Software Development :: Libraries :: Python Modules",
    "Typing :: Typed"
]

requires-python = ">=3.12"
dependencies = [
    "crick", # necessary for dask.percentile method
    "dask",
    "distributed",
    "h5netcdf",
    "pydantic",
    "pyproj",
    "pyyaml",
    "scipy",
    "typer",
    "xarray",
]

[build-system]
requires = ["hatchling"]
build-backend = "hatchling.build"

[project.scripts]
rojak = "rojak.cli.main:app"

[dependency-groups]
#complete = ["rojak[ecmwf,amdar]"]
dev = [
    "doc8",
    "pandas-stubs",
    "pre-commit",
    "pyright",
    "ruff",
<<<<<<< HEAD
    "bokeh", # For dask dashboard
=======
    "scipy-stubs",
>>>>>>> 93d60de9
]
test = [
    "pytest",
    "pytest-cov",
    "pytest-mock",
]
docs = [
    "jupyter-sphinx",
    "myst-parser",
    "pydata-sphinx-theme",
    "sphinx",
]
ecmwf = [
    "cdsapi>=0.7.5",
]
amdar = [
    "dask-geopandas",
    "geopandas",
    "netcdf4",
    "pyarrow",
]
plot = [
    "cartopy",
    "matplotlib",
    "pypalettes",
]

[tool.pyright]
venvPath = "."
venv = ".venv"

[tool.doc8]
max-line-length = 120
ignore-path = "docs/_templates"<|MERGE_RESOLUTION|>--- conflicted
+++ resolved
@@ -50,11 +50,8 @@
     "pre-commit",
     "pyright",
     "ruff",
-<<<<<<< HEAD
     "bokeh", # For dask dashboard
-=======
     "scipy-stubs",
->>>>>>> 93d60de9
 ]
 test = [
     "pytest",
