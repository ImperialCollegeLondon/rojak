--- conflicted
+++ resolved
@@ -1,16 +1,13 @@
 import calendar
 import itertools
 from abc import ABC, abstractmethod
-<<<<<<< HEAD
 from dataclasses import dataclass
-from typing import List, TYPE_CHECKING, NamedTuple
-=======
 from typing import TYPE_CHECKING, List, NamedTuple
->>>>>>> b3b9e262
+
+import xarray as xr
 
 if TYPE_CHECKING:
     from pathlib import Path
-    import xarray as xr
 
 
 class Date(NamedTuple):
