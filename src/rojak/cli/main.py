--- conflicted
+++ resolved
@@ -63,20 +63,10 @@
 
     turbulence_result = None
     if context.turbulence_config is not None:
-<<<<<<< HEAD
         turbulence_result = TurbulenceLauncher(context).launch()
 
     if turbulence_result is None and context.data_config.amdar_config is not None:
         raise ValueError("Failed to launch diagnostic amdar harmonisation as evaluation phase was not run")
     if turbulence_result is not None and context.data_config.amdar_config is not None:
         DiagnosticsAmdarLauncher(context.data_config).launch(turbulence_result.suite)
-    # client.close()
-
-
-@app.command()
-def get_data() -> None:
-    print("potatoes")
-=======
-        TurbulenceLauncher(context).launch()
-    client.close()
->>>>>>> ee846873
+    # client.close()