<<<<<<< HEAD
from typing import TYPE_CHECKING, Any, ClassVar, FrozenSet, Iterable, List
=======
#  Copyright (c) 2025-present Hui Ling Wong
#
#  Licensed under the Apache License, Version 2.0 (the "License");
#  you may not use this file except in compliance with the License.
#  You may obtain a copy of the License at
#
#       http://www.apache.org/licenses/LICENSE-2.0
#
#  Unless required by applicable law or agreed to in writing, software
#  distributed under the License is distributed on an "AS IS" BASIS,
#  WITHOUT WARRANTIES OR CONDITIONS OF ANY KIND, either express or implied.
#  See the License for the specific language governing permissions and
#  limitations under the License.

from typing import FrozenSet, Iterable, List
>>>>>>> ff7d44cb

import dask.dataframe as dd

from rojak.core.data import AmdarDataRepository, AmdarTurbulenceData

if TYPE_CHECKING:
    import dask_geopandas as dgpd
    import numpy as np


class UkmoAmdarRepository(AmdarDataRepository):
    TIME_COLUMNS: ClassVar[FrozenSet[str]] = frozenset({"year", "month", "day", "hour", "minute", "second"})
    TURBULENCE_COL_INDICES: ClassVar[List[int]] = [0, 1, 2, 3, 4, 5, 11, 12, 13, 14, 15, 20, 21, 22, 24, 25, 26, 27, 28,
                                                  30, 32]  # fmt: skip
    COLUMN_NAMES: ClassVar[List[str]] = ['year', 'month', 'day', 'hour', 'minute', 'second', 'registration_number',
                                           'call_sign', 'latitude', 'longitude', 'altitude', 'roll_angle', 'pressure',
                                           'flight_phase', 'wind_direction', 'wind_speed', 'vert_gust_velocity',
                                           'vert_gust_acceleration', 'turbulence_degree', 'air_temperature',
                                           'relative_humidity']  # fmt: skip

    def __init__(self, path: str | list) -> None:
        super().__init__(path)

    def load(
        self, target_columns: Iterable[str | int] | None = None, column_names: List[str] | None = None
    ) -> dd.DataFrame:
        if target_columns is None:
            target_columns = UkmoAmdarRepository.TURBULENCE_COL_INDICES
        if column_names is None:
            column_names = UkmoAmdarRepository.COLUMN_NAMES

        col_names = set(column_names)
        assert col_names.issuperset(UkmoAmdarRepository.TIME_COLUMNS), "Columns must contain all the time column names"
        assert "turbulence_degree" in col_names, "Turbulence degree must be in column names"

        # 1. skiprows - skips the 183 rows which contain the properties
        # 2. encoding - from utf-8 to cp1252 (legacy windows byte encoding) as UnicodeDecodeError: 'utf-8' codec can't
        #    decode byte: invalid start byte is occasionally thrown when reading in the data
        data: dd.DataFrame = dd.read_csv(
            self._path_to_files,
            skiprows=1,
            na_values=[-9999999],
            usecols=target_columns,
            header=0,
            names=column_names,
            encoding="cp1252",
        )
        data = data.fillna(value={"second": 0})  # Prevents NaNs from making valid datetime a NaT
        data["datetime"] = dd.to_datetime(data[["year", "month", "day", "hour", "minute", "second"]])
        data = data.drop(["year", "month", "day", "hour", "minute", "second"], axis=1)

        # Dictionary key 29 is turbulence degree
        data = data.dropna(subset=["turbulence_degree"])
        # Optimise the graph before manipulating the categories as it throws a key error without it
        # Also, do it before the `categorize` as it "eagerly computes the categories of the chosen columns"
        # data = data.optimize()
        # data = data.categorize(columns=["turbulence_degree"])
        # data["turbulence_degree"] = data["turbulence_degree"].cat.as_ordered()
        # data["turbulence_degree"] = data["turbulence_degree"].cat.rename_categories(
        #     {0: "none", 1: "light", 2: "moderate", 3: "severe"}
        # )

        return data.optimize()

    def _call_compute_closest_pressure_level(
        self, data_frame: "dd.DataFrame", pressure_levels: "np.ndarray[Any, np.dtype[np.float64]]"
    ) -> "dd.Series":
        return self._compute_closest_pressure_level(data_frame, pressure_levels, "altitude")

    def _instantiate_amdar_turbulence_data_class(
        self, data_frame: "dd.DataFrame", grid: "dgpd.GeoDataFrame"
    ) -> "AmdarTurbulenceData":
        return UkmoAmdarTurbulenceData(data_frame, grid)

    def _time_column_rename_mapping(self) -> dict[str, str]:
        return {}


class UkmoAmdarTurbulenceData(AmdarTurbulenceData):
    def __init__(self, data_frame: "dd.DataFrame", grid: "dgpd.GeoDataFrame") -> None:
        super().__init__(data_frame, grid)

    def _minimum_altitude_qc(self, data_frame: "dd.DataFrame") -> "dd.DataFrame":
        return data_frame[data_frame["altitude"] >= self.MINIMUM_ALTITUDE]

    def _drop_manoeuvre_data_qc(self, data_frame: "dd.DataFrame") -> "dd.DataFrame":
        # roll_angle is NA in entire month of Jan and May in 2024
        return data_frame

    def turbulence_column_names(self) -> list[str]:
        return ["turbulence_degree"]<|MERGE_RESOLUTION|>--- conflicted
+++ resolved
@@ -1,6 +1,3 @@
-<<<<<<< HEAD
-from typing import TYPE_CHECKING, Any, ClassVar, FrozenSet, Iterable, List
-=======
 #  Copyright (c) 2025-present Hui Ling Wong
 #
 #  Licensed under the Apache License, Version 2.0 (the "License");
@@ -15,8 +12,7 @@
 #  See the License for the specific language governing permissions and
 #  limitations under the License.
 
-from typing import FrozenSet, Iterable, List
->>>>>>> ff7d44cb
+from typing import TYPE_CHECKING, Any, ClassVar, FrozenSet, Iterable, List
 
 import dask.dataframe as dd
 
