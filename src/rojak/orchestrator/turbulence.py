--- conflicted
+++ resolved
@@ -447,12 +447,8 @@
         harmoniser = DiagnosticsAmdarDataHarmoniser(amdar_data, diagnostic_suite)
         result: "dd.DataFrame" = harmoniser.execute_harmonisation(
             self._strategies, Limits(np.datetime64(self._time_window.lower), np.datetime64(self._time_window.upper))
-<<<<<<< HEAD
-        ).compute()
-        result.to_parquet(self._output_filepath)
-=======
         ).persist()
         blocking_wait_futures(result)
->>>>>>> 7cf95e11
+        result.to_parquet(self._output_filepath)
         logger.info("Finished Turbulence Amdar Harmonisation")
         return result